# Copyright 2023 Google LLC
#
# Licensed under the Apache License, Version 2.0 (the "License");
# you may not use this file except in compliance with the License.
# You may obtain a copy of the License at
#
#      http://www.apache.org/licenses/LICENSE-2.0
#
# Unless required by applicable law or agreed to in writing, software
# distributed under the License is distributed on an "AS IS" BASIS,
# WITHOUT WARRANTIES OR CONDITIONS OF ANY KIND, either express or implied.
# See the License for the specific language governing permissions and
# limitations under the License.

"""Utilities to construct configs for pytorchxla_torchbench DAG."""

from typing import Tuple
from apis import gcp_config, metric_config, task, test_config
from configs import gcs_bucket, test_owner
from configs.vm_resource import TpuVersion, Project, RuntimeVersion

PROJECT_NAME = vm_resource.PROJECT_CLOUD_ML_AUTO_SOLUTIONS
RUNTIME_IMAGE = vm_resource.RuntimeVersion.TPU_UBUNTU2204_BASE.value
IS_TPU_RESERVED = True


# TODO(ranran or PyTroch/XLA team): this is an example for benchmark test with hardcode compatible versions,
# we need to dynamically generate date on daily basis.
def set_up_torchbench_tpu(model_name: str = "") -> Tuple[str]:
  """Common set up for TorchBench."""

  def model_install_cmds() -> str:
    if not model_name or model_name.lower() == "all":
      return "python install.py --continue_on_fail"
    return f"python install.py models {model_name}"

  return (
      "pip install -U setuptools",
      "sudo systemctl stop unattended-upgrades",
      "sudo apt-get -y update",
      "sudo apt install -y libopenblas-base",
      "sudo apt install -y libsndfile-dev",
      "sudo apt-get install libgl1 -y",
      "pip install --user numpy pandas",
      (
          "pip install --user --pre torchvision torchaudio torchtext -i"
          " https://download.pytorch.org/whl/nightly/cpu"
      ),
      (
          "pip install --user 'torch_xla[tpuvm] @"
          " https://storage.googleapis.com/pytorch-xla-releases/wheels/tpuvm/torch_xla-nightly-cp310-cp310-linux_x86_64.whl'"
      ),
      "pip install --user psutil",
      "cd; git clone https://github.com/pytorch/benchmark.git",
      f"cd benchmark && {model_install_cmds()}",
      "cd; git clone https://github.com/pytorch/xla.git",
  )


<<<<<<< HEAD
# TODO(ranran or PyTroch/XLA team) & notes:
# 1) If you want to run all models, do not pass in model_name
# 2) All filters of benchmark can be passed via extraFlags
def get_torchbench_tpu_config(
    tpu_version: str,
=======
def get_torchbench_config(
    tpu_version: TpuVersion,
>>>>>>> 2650c038
    tpu_cores: int,
    tpu_zone: str,
    time_out_in_min: int,
    model_name: str = "",
    project_name: str = PROJECT_NAME,
    runtime_version: str = RUNTIME_IMAGE,
    network: str = "default",
    subnetwork: str = "default",
    extraFlags: str = "",
) -> task.TpuQueuedResourceTask:
  job_gcp_config = gcp_config.GCPConfig(
<<<<<<< HEAD
      project_name=project_name,
=======
      project_name=Project.CLOUD_ML_AUTO_SOLUTIONS.value,
>>>>>>> 2650c038
      zone=tpu_zone,
      dataset_name=metric_config.DatasetOption.BENCHMARK_DATASET,
  )

  set_up_cmds = set_up_torchbench_tpu(model_name)
  local_output_location = "~/xla/benchmarks/output/metric_report.jsonl"
  gcs_location = (
      f"{gcs_bucket.BENCHMARK_OUTPUT_DIR}/torchbench_config/metric_report_tpu.jsonl"
  )
  if not model_name or model_name.lower() == "all":
    run_filter = " "
  else:
    run_filter = f" --filter={model_name} "
  run_script_cmds = (
      (
          "cd ~/xla/benchmarks && python experiment_runner.py"
          " --suite-name=torchbench --xla=PJRT --accelerator=tpu --progress-bar"
          f" {run_filter}"
      ),
      "rm -rf ~/xla/benchmarks/output/metric_report.jsonl",
      "python ~/xla/benchmarks/result_analyzer.py --output-format=jsonl",
      f"gsutil cp {local_output_location} {gcs_location}",
  )

  test_name = f"torchbench_{model_name}" if model_name else "torchbench_all"
  job_test_config = test_config.TpuVmTest(
      test_config.Tpu(
          version=tpu_version,
          cores=tpu_cores,
<<<<<<< HEAD
          runtime_version=runtime_version,
          network=network,
          subnetwork=subnetwork,
          reserved=IS_TPU_RESERVED,
=======
          runtime_version=RuntimeVersion.TPU_UBUNTU2204_BASE.value,
          reserved=True,
>>>>>>> 2650c038
      ),
      test_name=test_name,
      set_up_cmds=set_up_cmds,
      run_model_cmds=run_script_cmds,
      time_out_in_min=time_out_in_min,
      task_owner=test_owner.PEI_Z,
  )

  job_metric_config = metric_config.MetricConfig(
      json_lines=metric_config.JSONLinesConfig(
          file_location=gcs_location,
      )
  )

  return task.TpuQueuedResourceTask(
      task_test_config=job_test_config,
      task_gcp_config=job_gcp_config,
      task_metric_config=job_metric_config,
  )


# Below is the setup for torchbench GPU run.
def set_up_torchbench_gpu(model_name: str = "") -> Tuple[str]:
  """Common set up for TorchBench."""

  # TODO(piz): There is issue with driver install through fabric.
  # Currently we use pre-installed driver to avoid driver reinstall.
  def model_install_cmds() -> str:
    if not model_name or model_name.lower() == "all":
      return "python install.py --continue_on_fail"
    return f"python install.py models {model_name}"

  nvidia_install_clean = (
      "sudo /usr/bin/nvidia-uninstall",
      (
          'sudo apt-get -y --purge remove "*cuda*" "*cublas*" "*cufft*"'
          ' "*cufile*" "*curand*" "*cusolver*" "*cusparse*" "*gds-tools*"'
          ' "*npp*" "*nvjpeg*" "nsight*" "*nvvm*"'
      ),
      'sudo apt-get -y --purge remove "*nvidia*" "libxnvctrl*"',
      "sudo apt-get -y autoremove",
      "sudo rm -rf /usr/local/cuda*",
  )
  nvidia_driver_install = (
      ("lsof -n -w /dev/nvidia* | awk '{print $2}' | sort -u | xargs -I {}" " kill {}"),
      (
          "wget -q"
          " https://developer.download.nvidia.com/compute/cuda/12.1.0/local_installers/cuda_12.1.0_530.30.02_linux.run"
      ),
      (
          "sudo service lightdm stop ; sudo sh cuda_12.1.0_530.30.02_linux.run"
          " --silent --driver --toolkit --no-drm --override"
      ),
      "cat /var/log/nvidia-installer.log",
  )
  nvidia_driver_install_official = (
      "curl https://raw.githubusercontent.com/GoogleCloudPlatform/compute-gpu-installation/main/linux/install_gpu_driver.py --output install_gpu_driver.py",
      # Command `apt update/upgrade` receives 403 bad gateway error when connecting to the google apt repo.
      # This can be a transient error. We use the following command to fix the issue for now.
      "sed -i '/^\s*run(\"apt update\")/,/^\s*return True/ s/^/# /'  install_gpu_driver.py",
      "sudo python3 install_gpu_driver.py --force",
      "sudo nvidia-smi",
  )
  docker_cmds = (
      " apt-get update && apt-get install -y libgl1 &&"
      " pip install --user numpy pandas &&"
      " pip install --user --pre torchvision torchaudio -i"
      " https://download.pytorch.org/whl/nightly/cu121 &&"
      " cd /tmp/ && git clone https://github.com/pytorch/benchmark.git &&"
      f" cd benchmark && {model_install_cmds()} &&"
      " cd /tmp/ && git clone https://github.com/pytorch/xla.git"
  )
  return (
      *nvidia_driver_install_official,
      "sudo apt-get install -y nvidia-container-toolkit",
      "sudo nvidia-smi -pm 1",
      (
          "sudo docker pull"
          " us-central1-docker.pkg.dev/tpu-pytorch-releases/docker/xla:nightly_3.8_cuda_12.1"
      ),
      (
          "sudo docker run --gpus all -it -d --network host "
          " us-central1-docker.pkg.dev/tpu-pytorch-releases/docker/xla:nightly_3.8_cuda_12.1"
      ),
      (
          "sudo docker exec -i $(sudo docker ps | awk 'NR==2 { print $1 }')"
          f" /bin/bash -c '{docker_cmds}'"
      ),
  )


def get_torchbench_gpu_config(
    machine_type: str,
    image_project: str,
    image_family: str,
    accelerator_type: str,
    count: int,
    gpu_zone: str,
    time_out_in_min: int,
    model_name: str = "",
    extraFlags: str = "",
) -> task.GpuCreateResourceTask:
  job_gcp_config = gcp_config.GCPConfig(
      project_name=PROJECT_NAME,
      zone=gpu_zone,
      dataset_name=metric_config.DatasetOption.BENCHMARK_DATASET,
  )

  set_up_cmds = set_up_torchbench_gpu(model_name)
  local_output_location = "/tmp/xla/benchmarks/output/metric_report.jsonl"
  gcs_location = (
      f"{gcs_bucket.BENCHMARK_OUTPUT_DIR}/torchbench_config/metric_report_gpu.jsonl"
  )

  if not model_name or model_name.lower() == "all":
    run_filter = " "
  else:
    run_filter = f" --filter={model_name} "
  cmds = (
      f" export PJRT_DEVICE=CUDA && export GPU_NUM_DEVICES={count} &&"
      " cd /tmp/xla/benchmarks &&"
      " python experiment_runner.py  --suite-name=torchbench --accelerator=cuda"
      f" --progress-bar --xla=PJRT --xla=None {run_filter} &&"
      " rm -rf /tmp/xla/benchmarks/output/metric_report.jsonl &&"
      " python /tmp/xla/benchmarks/result_analyzer.py --output-format=jsonl"
  )
  run_script_cmds = (
      (
          "sudo docker exec -i $(sudo docker ps | awk 'NR==2 { print $1 }')"
          f" /bin/bash -c '{cmds}'"
      ),
      (
          "sudo docker cp $(sudo docker ps | awk 'NR==2 { print $1 }')"
          f":{local_output_location} ./"
      ),
      f"gsutil cp metric_report.jsonl {gcs_location}",
  )

  test_name = f"torchbench_{model_name}" if model_name else "torchbench_all"
  job_test_config = test_config.GpuVmTest(
      test_config.Gpu(
          machine_type=machine_type,
          image_family=image_family,
          count=count,
          accelerator_type=accelerator_type,
          runtime_version=vm_resource.RuntimeVersion.TPU_UBUNTU2204_BASE.value,
      ),
      test_name=test_name,
      set_up_cmds=set_up_cmds,
      run_model_cmds=run_script_cmds,
      time_out_in_min=time_out_in_min,
      task_owner=test_owner.PEI_Z,
  )

  job_metric_config = metric_config.MetricConfig(
      json_lines=metric_config.JSONLinesConfig(
          file_location=gcs_location,
      )
  )

  return task.GpuCreateResourceTask(
      image_project,
      image_family,
      task_test_config=job_test_config,
      task_gcp_config=job_gcp_config,
      task_metric_config=job_metric_config,
  )<|MERGE_RESOLUTION|>--- conflicted
+++ resolved
@@ -19,10 +19,6 @@
 from configs import gcs_bucket, test_owner
 from configs.vm_resource import TpuVersion, Project, RuntimeVersion
 
-PROJECT_NAME = vm_resource.PROJECT_CLOUD_ML_AUTO_SOLUTIONS
-RUNTIME_IMAGE = vm_resource.RuntimeVersion.TPU_UBUNTU2204_BASE.value
-IS_TPU_RESERVED = True
-
 
 # TODO(ranran or PyTroch/XLA team): this is an example for benchmark test with hardcode compatible versions,
 # we need to dynamically generate date on daily basis.
@@ -57,32 +53,16 @@
   )
 
 
-<<<<<<< HEAD
-# TODO(ranran or PyTroch/XLA team) & notes:
-# 1) If you want to run all models, do not pass in model_name
-# 2) All filters of benchmark can be passed via extraFlags
 def get_torchbench_tpu_config(
-    tpu_version: str,
-=======
-def get_torchbench_config(
     tpu_version: TpuVersion,
->>>>>>> 2650c038
     tpu_cores: int,
     tpu_zone: str,
     time_out_in_min: int,
     model_name: str = "",
-    project_name: str = PROJECT_NAME,
-    runtime_version: str = RUNTIME_IMAGE,
-    network: str = "default",
-    subnetwork: str = "default",
     extraFlags: str = "",
 ) -> task.TpuQueuedResourceTask:
   job_gcp_config = gcp_config.GCPConfig(
-<<<<<<< HEAD
-      project_name=project_name,
-=======
       project_name=Project.CLOUD_ML_AUTO_SOLUTIONS.value,
->>>>>>> 2650c038
       zone=tpu_zone,
       dataset_name=metric_config.DatasetOption.BENCHMARK_DATASET,
   )
@@ -112,15 +92,8 @@
       test_config.Tpu(
           version=tpu_version,
           cores=tpu_cores,
-<<<<<<< HEAD
-          runtime_version=runtime_version,
-          network=network,
-          subnetwork=subnetwork,
-          reserved=IS_TPU_RESERVED,
-=======
           runtime_version=RuntimeVersion.TPU_UBUNTU2204_BASE.value,
           reserved=True,
->>>>>>> 2650c038
       ),
       test_name=test_name,
       set_up_cmds=set_up_cmds,
@@ -224,7 +197,7 @@
     extraFlags: str = "",
 ) -> task.GpuCreateResourceTask:
   job_gcp_config = gcp_config.GCPConfig(
-      project_name=PROJECT_NAME,
+      project_name=Project.CLOUD_ML_AUTO_SOLUTIONS.value,
       zone=gpu_zone,
       dataset_name=metric_config.DatasetOption.BENCHMARK_DATASET,
   )
