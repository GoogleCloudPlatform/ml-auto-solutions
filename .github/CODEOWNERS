# @RissyRan and @will-cromar will be the default owners for everything in
# the repo, unless a later match takes precedence.
* @RissyRan @will-cromar

dags/solutions_team/configs/flax @sshahrokhi
dags/legacy_test/tests/jax @sshahrokhi

dags/solutions_team/configs/pax @gkroiz

dags/solutions_team/configs/tensorflow @chandrasekhard2 @EricLeFort

dags/pytorch_xla @will-cromar @jonb377 @JackCaoG @vanbasten23 @zpcore
dags/legacy_test/tests/pytorch @will-cromar @jonb377 @JackCaoG @vanbasten23 @zpcore

dags/multipod @jonb377

dags/mlcompass @ortibazar @sganeshb @brajiang @wlzhg

<<<<<<< HEAD
dags/imagegen_devx @RissyRan
=======
dags/inference @yeandy @vipannalla
>>>>>>> a6eca804
<|MERGE_RESOLUTION|>--- conflicted
+++ resolved
@@ -16,8 +16,6 @@
 
 dags/mlcompass @ortibazar @sganeshb @brajiang @wlzhg
 
-<<<<<<< HEAD
 dags/imagegen_devx @RissyRan
-=======
-dags/inference @yeandy @vipannalla
->>>>>>> a6eca804
+
+dags/inference @yeandy @vipannalla