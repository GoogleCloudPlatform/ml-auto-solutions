# Copyright 2024 Google LLC
#
# Licensed under the Apache License, Version 2.0 (the "License");
# you may not use this file except in compliance with the License.
# You may obtain a copy of the License at
#
#      http://www.apache.org/licenses/LICENSE-2.0
#
# Unless required by applicable law or agreed to in writing, software
# distributed under the License is distributed on an "AS IS" BASIS,
# WITHOUT WARRANTIES OR CONDITIONS OF ANY KIND, either express or implied.
# See the License for the specific language governing permissions and
# limitations under the License.

"""Utility to generate names and locations."""

import datetime
import os
from airflow.decorators import task
from dags import gcs_bucket


@task
def generate_run_name(benchmark_id: str) -> str:
  """Generates a unique run name by appending the current
  datetime to benchmark_id.

  Args:
    benchmark_id: Benchmark id of the test
  """
  current_datetime = datetime.datetime.now().strftime("%Y-%m-%d-%H-%M-%S")
  return f"{benchmark_id}-{current_datetime}"


@task
def generate_tb_file_location(run_name: str, base_output_directory: str) -> str:
  """Generates a path to the tensorboard file to be used as a regex. Assumes
  the file is located in:
  <base_output_directory>/<run_name>/tensorboard/events.out.tfevents.*

  Args:
    run_name: run name for the tensorboard file location
    base_output_directory: GCS bucket path
  """
  return os.path.join(
      base_output_directory, run_name, "tensorboard", "events.out.tfevents.*"
  )


@task
def generate_gcs_folder_location(benchmark_id: str) -> str:
  """Generates result file location in GCS.

  Args:
    benchmark_id: Benchmark id of the test

  Returns:
    gsc file name with location
  """
  current_datetime = datetime.datetime.now().strftime("%Y-%m-%d-%H-%M-%S")
<<<<<<< HEAD
  return (
      f"{gcs_bucket.BENCHMARK_OUTPUT_DIR}/"
      f"{benchmark_id}-{current_datetime}/metric_report.jsonl"
  )
=======
  return f"{gcs_bucket.OUTPUT_DIR}/{benchmark_id}-{current_datetime}/"
>>>>>>> 152f3040
<|MERGE_RESOLUTION|>--- conflicted
+++ resolved
@@ -58,11 +58,4 @@
     gsc file name with location
   """
   current_datetime = datetime.datetime.now().strftime("%Y-%m-%d-%H-%M-%S")
-<<<<<<< HEAD
-  return (
-      f"{gcs_bucket.BENCHMARK_OUTPUT_DIR}/"
-      f"{benchmark_id}-{current_datetime}/metric_report.jsonl"
-  )
-=======
-  return f"{gcs_bucket.OUTPUT_DIR}/{benchmark_id}-{current_datetime}/"
->>>>>>> 152f3040
+  return f"{gcs_bucket.OUTPUT_DIR}/{benchmark_id}-{current_datetime}/"