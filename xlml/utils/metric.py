--- conflicted
+++ resolved
@@ -672,15 +672,10 @@
           metric_history_rows_list,
           metadata_history_rows_list,
       ) = process_tensorboard_summary(
-<<<<<<< HEAD
-          base_id, task_metric_config.tensorboard_summary
-      )
-=======
           base_id,
           absolute_path,
       )
 
->>>>>>> 152f3040
     if task_metric_config.profile:
       has_profile = True
       num_profiles = len(task_metric_config.profile.file_locations)
