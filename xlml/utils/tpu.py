--- conflicted
+++ resolved
@@ -345,10 +345,7 @@
     ssh_group.run(';'.join(kill_process_cmds))
 
   # run provided commands
-<<<<<<< HEAD
   ssh_group.run(cmds, env=env)
-=======
-  ssh_group.run(cmds)
 
 
 @task
@@ -376,5 +373,4 @@
           or state == tpu_api.QueuedResourceState.State.SUSPENDED
       ):
         logging.info(f'Deleting {qr.name} in {state.name} status.')
-        client.delete_queued_resource(name=qr.name)
->>>>>>> 9babbd3b
+        client.delete_queued_resource(name=qr.name)