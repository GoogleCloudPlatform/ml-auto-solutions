--- conflicted
+++ resolved
@@ -325,7 +325,8 @@
   )
 
   def run(
-      self, shared_gcs_location: Optional[airflow.XComArg] = None
+      self,
+      shared_gcs_location: Optional[airflow.XComArg] = None,
   ) -> DAGNode:
     """Run a test job within a docker image.
 
@@ -372,7 +373,8 @@
     return group
 
   def run_model(
-      self, shared_gcs_location: Optional[airflow.XComArg] = None
+      self,
+      shared_gcs_location: Optional[airflow.XComArg] = None,
   ) -> DAGNode:
     """Run the TPU/GPU test in `task_test_config` using xpk.
 
@@ -381,17 +383,12 @@
     """
     with TaskGroup(group_id="run_model") as group:
       workload_id = xpk.generate_workload_id(self.task_test_config.benchmark_id)
-<<<<<<< HEAD
       if shared_gcs_location:
         gcs_path = shared_gcs_location
       else:
         gcs_path = name_format.generate_gcs_folder_location(
             self.task_test_config.benchmark_id
         )
-=======
-      gcs_path = name_format.generate_gcs_folder_location(
-          self.task_test_config.benchmark_id
-      )
       launch_workload = self.launch_workload(workload_id, gcs_path)
       wait_for_workload_completion = xpk.wait_for_workload_completion.override(
           timeout=self.task_test_config.time_out_in_min * 60,
@@ -408,7 +405,6 @@
   def launch_workload(self, workload_id: str, gcs_path: str) -> DAGNode:
     """Create the workload and wait for it to provision."""
     with TaskGroup(group_id="launch_workload") as group:
->>>>>>> 3cc317d8
       run_workload = xpk.run_workload.override(
           owner=self.task_test_config.task_owner
       )(
@@ -432,12 +428,7 @@
           region=self.task_gcp_config.zone[:-2],
           cluster_name=self.task_test_config.cluster_name,
       )
-<<<<<<< HEAD
-
-      (workload_id, gcs_path) >> run_workload >> wait_for_workload_completion
-=======
       run_workload >> wait_for_workload_start
->>>>>>> 3cc317d8
       return group
 
   def post_process(self) -> DAGNode:
