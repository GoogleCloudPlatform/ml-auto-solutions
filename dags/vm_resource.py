--- conflicted
+++ resolved
@@ -109,14 +109,11 @@
   US_WEST1_C = "us-west1-c"
   # reserved a3+ cluster in supercomputer-testing
   AUSTRALIA_SOUTHEAST1_C = "australia-southeast1-c"
-<<<<<<< HEAD
+  # reserved TRILLIUM capacity
+  EUROPE_WEST4_A = "europe-west4-a"
   # reserved l4 in cloud-tpu-inference-test
   ASIA_EAST1_A = "asia-east1-a"
   ASIA_EAST1_C = "asia-east1-c"
-=======
-  # reserved TRILLIUM capacity
-  EUROPE_WEST4_A = "europe-west4-a"
->>>>>>> d1148d8d
 
 
 class MachineVersion(enum.Enum):
