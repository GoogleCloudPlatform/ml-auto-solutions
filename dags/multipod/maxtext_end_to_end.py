# Copyright 2024 Google LLC
#
# Licensed under the Apache License, Version 2.0 (the "License");
# you may not use this file except in compliance with the License.
# You may obtain a copy of the License at
#
#      http://www.apache.org/licenses/LICENSE-2.0
#
# Unless required by applicable law or agreed to in writing, software
# distributed under the License is distributed on an "AS IS" BASIS,
# WITHOUT WARRANTIES OR CONDITIONS OF ANY KIND, either express or implied.
# See the License for the specific language governing permissions and
# limitations under the License.

"""A DAG to run end-to-end MaxText tests."""


import datetime
from airflow import models
from dags import composer_env, test_owner
from dags.vm_resource import XpkClusters, CpuVersion, DockerImage, GpuVersion, Project, TpuVersion, Zone
from dags.multipod.configs import gke_config
from airflow.utils.task_group import TaskGroup
from xlml.utils import name_format

# Run once a day at 4 am UTC (8 pm PST)
SCHEDULED_TIME = "0 4 * * *" if composer_env.is_prod_env() else None


with models.DAG(
    dag_id="maxtext_end_to_end",
    schedule=SCHEDULED_TIME,
    tags=["multipod_team", "maxtext", "stable", "nightly"],
    start_date=datetime.datetime(2024, 1, 19),
    catchup=False,
) as dag:
  test_name_prefix = "maxtext"
  test_models_tpu = {
      "llama2-7b": "tpu/llama2/7b/test_llama2_7b",
      "mistral": "tpu/test_mistral",
      "gemma-2b": "tpu/gemma/2b/test_gemma",
      "gpt3": "tpu/test_gpt3",
  }

  timestamp = datetime.datetime.now().strftime("%Y-%m-%d-%H-%M")
  train_base = (
      "XLA_PYTHON_CLIENT_MEM_FRACTION=0.65 TF_FORCE_GPU_ALLOW_GROWTH=true "
      "python3 MaxText/train.py MaxText/configs/base.yml "
      "base_output_directory=gs://runner-maxtext-logs dataset_path=gs://maxtext-dataset "
      "steps=2 enable_checkpointing=false attention=dot_product"
  )
  decode_base = (
      "XLA_PYTHON_CLIENT_MEM_FRACTION=0.65 TF_FORCE_GPU_ALLOW_GROWTH=true "
      "python3 MaxText/decode.py MaxText/configs/base.yml "
      "base_output_directory=gs://runner-maxtext-logs dataset_path=gs://maxtext-dataset "
      "steps=2 enable_checkpointing=false attention=dot_product "
      "max_target_length=128 per_device_batch_size=1"
  )
  test_models_gpu = {
      "train-c4-data": (f"{train_base} run_name=runner-{timestamp}-0", 1),
      "train-synthetic-data": (
          f"{train_base} run_name=runner-{timestamp}-1 dataset_type=synthetic",
          1,
      ),
      "train-flash": (
          f"{train_base} run_name=runner-{timestamp}-2 attention=cudnn_flash_te",
          1,
      ),
      "train-quarter-batch-size": (
          f"{train_base} run_name=runner-{timestamp}-3 per_device_batch_size=0.25 ici_tensor_parallelism=4",
          1,
      ),
      "train-int8": (
          f"{train_base} run_name=runner-{timestamp}-6 quantization=int8",
          1,
      ),
      "train-fp8": (
          f"{train_base} run_name=runner-{timestamp}-7 quantization=fp8",
          1,
      ),
      "decode": (f"{decode_base} run_name=runner-{timestamp}-4", 1),
      "decode-quarter-batch-size": (
          f"{decode_base} run_name=runner-{timestamp}-5 per_device_batch_size=.25 ici_tensor_parallelism=4",
          1,
      ),
      "generate-param-only-checkpoint": (
          "XLA_PYTHON_CLIENT_MEM_FRACTION=0.65 TF_FORCE_GPU_ALLOW_GROWTH=true "
          f"bash end_to_end/test_generate_param_only_checkpoint.sh -r runner-{timestamp}-8 "
          "-o gs://runner-maxtext-logs -d gs://maxtext-dataset -i 4 -a dot_product",
          1,
      ),
      "generate-param-only-checkpoint-int8": (
          "XLA_PYTHON_CLIENT_MEM_FRACTION=0.65 TF_FORCE_GPU_ALLOW_GROWTH=true "
          f"bash end_to_end/test_generate_param_only_checkpoint.sh -r runner-{timestamp}-9 "
          "-o gs://runner-maxtext-logs -d gs://maxtext-dataset -i 4 -q int8 -a dot_product",
          1,
      ),
      "grain-checkpoint-determinism": (
          "XLA_PYTHON_CLIENT_MEM_FRACTION=0.65 TF_FORCE_GPU_ALLOW_GROWTH=true "
          "bash end_to_end/test_checkpointing.sh runner gs://runner-maxtext-logs "
          "gs://maxtext-dataset False c4-array_record dot_product",
          1,
      ),
      "checkpoint-compatibility": (
          "XLA_PYTHON_CLIENT_MEM_FRACTION=0.65 TF_FORCE_GPU_ALLOW_GROWTH=true "
          "bash end_to_end/test_checkpoint_compatibility.sh runner "
          "gs://runner-maxtext-logs gs://maxtext-dataset dot_product",
          1,
      ),
      "llama2-7b-train-1node": ("bash MaxText/configs/a3/llama_2_7b/1vm.sh", 1),
      "llama2-7b-train-2node": ("bash MaxText/configs/a3/llama_2_7b/2vm.sh", 2),
      "llama2-7b": ("bash end_to_end/gpu/a3/test_llama2_7b.sh", 1),
  }

  for model, test_script in test_models_tpu.items():
    stable_tpu = gke_config.get_gke_config(
        time_out_in_min=60,
        test_name=f"{test_name_prefix}-stable-{model}",
        run_model_cmds=(f"bash end_to_end/{test_script}.sh",),
        docker_image=DockerImage.MAXTEXT_TPU_JAX_STABLE_STACK.value,
        test_owner=test_owner.JON_B,
    ).run()
    nightly_tpu = gke_config.get_gke_config(
        time_out_in_min=60,
        test_name=f"{test_name_prefix}-nightly-{model}",
        run_model_cmds=(f"bash end_to_end/{test_script}.sh",),
        docker_image=DockerImage.MAXTEXT_TPU_JAX_NIGHTLY.value,
        test_owner=test_owner.JON_B,
    ).run()
    stable_tpu >> nightly_tpu

  for model, (test_script, nnodes) in test_models_gpu.items():
    pinned_a3_gpu = gke_config.get_maxtext_end_to_end_gpu_gke_test_config(
        time_out_in_min=300,
        test_name=f"{test_name_prefix}-pinned-{model}",
        run_model_cmds=(test_script,),
        num_slices=nnodes,
        cluster=XpkClusters.GPU_A3_CLUSTER,
        docker_image=DockerImage.MAXTEXT_GPU_JAX_PINNED.value,
        test_owner=test_owner.NINA_C,
    ).run()
    stable_a3_gpu = gke_config.get_maxtext_end_to_end_gpu_gke_test_config(
        time_out_in_min=300,
        test_name=f"{test_name_prefix}-stable-{model}",
        run_model_cmds=(test_script,),
        num_slices=nnodes,
        cluster=XpkClusters.GPU_A3_CLUSTER,
        docker_image=DockerImage.MAXTEXT_GPU_JAX_STABLE.value,
        test_owner=test_owner.NINA_C,
    ).run()
    pinned_a3plus_gpu = gke_config.get_maxtext_end_to_end_gpu_gke_test_config(
        time_out_in_min=300,
        test_name=f"{test_name_prefix}-pinned-{model}",
        run_model_cmds=(test_script,),
        num_slices=nnodes,
        cluster=XpkClusters.GPU_A3PLUS_CLUSTER,
        docker_image=DockerImage.MAXTEXT_GPU_JAX_PINNED.value,
        test_owner=test_owner.NINA_C,
    ).run()
    stable_a3plus_gpu = gke_config.get_maxtext_end_to_end_gpu_gke_test_config(
        time_out_in_min=300,
        test_name=f"{test_name_prefix}-stable-{model}",
        run_model_cmds=(test_script,),
        num_slices=nnodes,
        cluster=XpkClusters.GPU_A3PLUS_CLUSTER,
        docker_image=DockerImage.MAXTEXT_GPU_JAX_STABLE.value,
        test_owner=test_owner.NINA_C,
    ).run()
    pinned_a3_gpu >> stable_a3_gpu >> pinned_a3plus_gpu >> stable_a3plus_gpu

  multicluster_test_models = {
      "gemma-7b": [
          {
              "script_name": "tpu/gemma/7b/1_test_gemma",
              "cluster": XpkClusters.CPU_N2_STANDARD_64_CLUSTER,
              "time_out_in_min": 60,
          },
          {
              "script_name": "tpu/gemma/7b/2_test_gemma",
              "cluster": XpkClusters.TPU_V4_16_CLUSTER,
              "time_out_in_min": 60,
          },
      ],
      "mixtral-8x7b": [
          {
              "script_name": "tpu/mixtral/8x7b/1_test_mixtral",
              "cluster": XpkClusters.CPU_M1_MEGAMEM_96_CLUSTER,
              "time_out_in_min": 240,
          },
          {
              "script_name": "tpu/mixtral/8x7b/2_test_mixtral",
              "cluster": XpkClusters.TPU_V4_128_CLUSTER,
              "time_out_in_min": 60,
          },
      ],
      "mixtral-8x22b": [
          {
              "script_name": "tpu/mixtral/8x22b/1_test_mixtral",
              "cluster": XpkClusters.CPU_M1_MEGAMEM_96_CLUSTER,
              "time_out_in_min": 360,
          },
          {
              "script_name": "tpu/mixtral/8x22b/2_test_mixtral",
              "cluster": XpkClusters.TPU_V5E_256_CLUSTER,
              "time_out_in_min": 60,
          },
      ],
      "llama2-70b": [
          {
              "script_name": "tpu/llama2/70b/1_test_llama2_70b",
              "cluster": XpkClusters.CPU_M1_MEGAMEM_96_CLUSTER,
              "time_out_in_min": 360,
          },
          {
              "script_name": "tpu/llama2/70b/2_test_llama2_70b",
              "cluster": XpkClusters.TPU_V4_128_CLUSTER,
              "time_out_in_min": 60,
          },
      ],
  }

  for model, test_scripts_details in multicluster_test_models.items():
    gcs_subfolder = f"{test_owner.Team.MULTIPOD.value}/maxtext"

    test_group_id = "chained_tests" + "_" + model + "_" + "stable"

    with TaskGroup(group_id=test_group_id, prefix_group_id=False) as group:
      shared_gcs_location = name_format.generate_gcs_folder_location.override(
          task_id=f"{test_group_id}_generate_gcs_folder_location"
      )(
          gcs_subfolder,
          test_group_id,
      )
      stable_cpu = gke_config.get_maxtext_cpu_end_to_end_gke_config(
          time_out_in_min=test_scripts_details[0]["time_out_in_min"],
          test_name=f"{test_name_prefix}-stable-{model}",
          run_model_cmds=(
              f"export BASE_OUTPUT_PATH=$GCS_OUTPUT; bash end_to_end/{test_scripts_details[0]['script_name']}.sh",
          ),
<<<<<<< HEAD
          cluster_name=test_scripts_details[0]["cluster_name"],
          docker_image=DockerImage.MAXTEXT_TPU_JAX_STABLE_STACK.value,
=======
          cluster=test_scripts_details[0]["cluster"],
          docker_image=DockerImage.MAXTEXT_TPU_JAX_STABLE.value,
>>>>>>> 7664a910
          test_owner=test_owner.ANISHA_M,
      ).run(gcs_location=shared_gcs_location)
      stable_tpu = gke_config.get_gke_config(
          time_out_in_min=test_scripts_details[1]["time_out_in_min"],
          test_name=f"{test_name_prefix}-stable-{model}",
          run_model_cmds=(
              f"export BASE_OUTPUT_PATH=$GCS_OUTPUT; bash end_to_end/{test_scripts_details[1]['script_name']}.sh",
          ),
          docker_image=DockerImage.MAXTEXT_TPU_JAX_STABLE_STACK.value,
          test_owner=test_owner.ANISHA_M,
          cluster=test_scripts_details[1]["cluster"],
      ).run(gcs_location=shared_gcs_location)

    test_group_id = "chained_tests" + "_" + model + "_" + "nightly"

    with TaskGroup(group_id=test_group_id, prefix_group_id=False) as group:
      shared_gcs_location = name_format.generate_gcs_folder_location.override(
          task_id=f"{test_group_id}_generate_gcs_folder_location"
      )(
          gcs_subfolder,
          test_group_id,
      )
      nightly_cpu = gke_config.get_maxtext_cpu_end_to_end_gke_config(
          time_out_in_min=test_scripts_details[0]["time_out_in_min"],
          test_name=f"{test_name_prefix}-nightly-{model}",
          run_model_cmds=(
              f"export BASE_OUTPUT_PATH=$GCS_OUTPUT; bash end_to_end/{test_scripts_details[0]['script_name']}.sh",
          ),
          cluster=test_scripts_details[0]["cluster"],
          docker_image=DockerImage.MAXTEXT_TPU_JAX_NIGHTLY.value,
          test_owner=test_owner.ANISHA_M,
      ).run(gcs_location=shared_gcs_location)
      nightly_tpu = gke_config.get_gke_config(
          time_out_in_min=test_scripts_details[1]["time_out_in_min"],
          test_name=f"{test_name_prefix}-nightly-{model}",
          run_model_cmds=(
              f"export BASE_OUTPUT_PATH=$GCS_OUTPUT; bash end_to_end/{test_scripts_details[1]['script_name']}.sh",
          ),
          docker_image=DockerImage.MAXTEXT_TPU_JAX_NIGHTLY.value,
          test_owner=test_owner.ANISHA_M,
          cluster=test_scripts_details[1]["cluster"],
      ).run(gcs_location=shared_gcs_location)

    test_group_id = "chained_tests" + "_" + model + "_" + "jax_stable_stack"

    with TaskGroup(group_id=test_group_id, prefix_group_id=False) as group:
      shared_gcs_location = name_format.generate_gcs_folder_location.override(
          task_id=f"{test_group_id}_generate_gcs_folder_location"
      )(
          gcs_subfolder,
          test_group_id,
      )
      (stable_cpu >> stable_tpu >> nightly_cpu >> nightly_tpu)<|MERGE_RESOLUTION|>--- conflicted
+++ resolved
@@ -237,13 +237,8 @@
           run_model_cmds=(
               f"export BASE_OUTPUT_PATH=$GCS_OUTPUT; bash end_to_end/{test_scripts_details[0]['script_name']}.sh",
           ),
-<<<<<<< HEAD
-          cluster_name=test_scripts_details[0]["cluster_name"],
+          cluster=test_scripts_details[0]["cluster"],
           docker_image=DockerImage.MAXTEXT_TPU_JAX_STABLE_STACK.value,
-=======
-          cluster=test_scripts_details[0]["cluster"],
-          docker_image=DockerImage.MAXTEXT_TPU_JAX_STABLE.value,
->>>>>>> 7664a910
           test_owner=test_owner.ANISHA_M,
       ).run(gcs_location=shared_gcs_location)
       stable_tpu = gke_config.get_gke_config(
