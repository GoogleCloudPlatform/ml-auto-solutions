--- conflicted
+++ resolved
@@ -117,11 +117,7 @@
 
   # ResNet
   tf_resnet_v2_8 = tf_config.get_tf_resnet_config(
-<<<<<<< HEAD
-      tpu_version="2",
-=======
       tpu_version=TpuVersion.V2,
->>>>>>> 903256c8
       tpu_cores=8,
       tpu_zone=Zone.US_CENTRAL1_C.value,
       time_out_in_min=60,
@@ -129,11 +125,7 @@
   ).run()
 
   tf_resnet_v3_8 = tf_config.get_tf_resnet_config(
-<<<<<<< HEAD
-      tpu_version="3",
-=======
       tpu_version=TpuVersion.V3,
->>>>>>> 903256c8
       tpu_cores=8,
       tpu_zone=Zone.US_EAST1_D.value,
       time_out_in_min=60,
