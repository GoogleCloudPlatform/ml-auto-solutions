--- conflicted
+++ resolved
@@ -284,13 +284,9 @@
       tpu_zone=Zone.US_CENTRAL2_B.value,
       time_out_in_min=120,
       task_name="mnli",
-<<<<<<< HEAD
       num_train_epochs=3,
       extraFlags=" ".join(jax_bert_v4_mnli_conv_extra_flags),
-=======
-      extraFlags=" ".join(jax_bert_v4_mnli_extra_flags),
-      is_tpu_reserved=False,
->>>>>>> a27051dc
+      is_tpu_reserved=False,
   ).run()
 
   jax_bert_mrpc_extra_flags = [
@@ -317,13 +313,9 @@
       tpu_zone=Zone.US_CENTRAL2_B.value,
       time_out_in_min=60,
       task_name="mrpc",
-<<<<<<< HEAD
       num_train_epochs=3,
       extraFlags=" ".join(jax_bert_v4_mrpc_conv_extra_flags),
-=======
-      extraFlags=" ".join(jax_bert_v4_mrpc_extra_flags),
-      is_tpu_reserved=False,
->>>>>>> a27051dc
+      is_tpu_reserved=False,
   ).run()
 
   # WMT
