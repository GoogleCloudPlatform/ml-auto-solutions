# Copyright 2023 Google LLC
#
# Licensed under the Apache License, Version 2.0 (the "License");
# you may not use this file except in compliance with the License.
# You may obtain a copy of the License at
#
#      http://www.apache.org/licenses/LICENSE-2.0
#
# Unless required by applicable law or agreed to in writing, software
# distributed under the License is distributed on an "AS IS" BASIS,
# WITHOUT WARRANTIES OR CONDITIONS OF ANY KIND, either express or implied.
# See the License for the specific language governing permissions and
# limitations under the License.

"""A DAG to run all supported ML models with the nightly TensorFlow version."""

import datetime
from airflow import models
from configs import vm_resource
from configs.xlml.tensorflow import solutionsTeam_tf_nightly_supported_config as tf_config


with models.DAG(
    dag_id="tf_latest_supported",
    schedule="0 6 * * *",  # Run once a day at 6 am
    tags=["solutions_team", "tf", "nightly", "supported"],
    start_date=datetime.datetime(2023, 8, 16),
    catchup=False,
) as dag:
  # ResNet
  tf_resnet_v2_8 = tf_config.get_tf_resnet_config(
      tpu_version=2,
      tpu_cores=8,
      tpu_zone=vm_resource.Zone.US_CENTRAL1_C.value,
      time_out_in_min=60,
  ).run()

  tf_resnet_v3_8 = tf_config.get_tf_resnet_config(
      tpu_version=3,
      tpu_cores=8,
      tpu_zone=vm_resource.Zone.US_EAST1_D.value,
      time_out_in_min=60,
  ).run()

  tf_resnet_v4_8 = tf_config.get_tf_resnet_config(
      tpu_version="4",
      tpu_cores=8,
      tpu_zone=vm_resource.Zone.US_CENTRAL2_B.value,
      time_out_in_min=60,
  ).run()

  tf_resnet_v4_32 = tf_config.get_tf_resnet_config(
      tpu_version="4",
      tpu_cores=32,
      tpu_zone=vm_resource.Zone.US_CENTRAL2_B.value,
      time_out_in_min=60,
      is_pod=True,
  ).run()

  # BERT
  tf_bert_v4_8 = tf_config.get_tf_bert_config(
      tpu_version="4",
      tpu_cores=8,
      tpu_zone=vm_resource.Zone.US_CENTRAL2_B.value,
      time_out_in_min=60,
  ).run()

<<<<<<< HEAD
  # Test dependencies
  tf_resnet_v2_8
  tf_resnet_v3_8
  tf_resnet_v4_8
  tf_bert_v4_8
=======
  tf_bert_v4_32 = tf_config.get_tf_bert_config(
      tpu_version="4",
      tpu_cores=32,
      tpu_zone=vm_resource.Zone.US_CENTRAL2_B.value,
      time_out_in_min=60,
      is_pod=True,
  ).run()

  # Model dependencies
  tf_resnet_v4_8 >> tf_resnet_v4_32
  tf_bert_v4_8 >> tf_bert_v4_32
>>>>>>> 07c12839
<|MERGE_RESOLUTION|>--- conflicted
+++ resolved
@@ -65,13 +65,6 @@
       time_out_in_min=60,
   ).run()
 
-<<<<<<< HEAD
-  # Test dependencies
-  tf_resnet_v2_8
-  tf_resnet_v3_8
-  tf_resnet_v4_8
-  tf_bert_v4_8
-=======
   tf_bert_v4_32 = tf_config.get_tf_bert_config(
       tpu_version="4",
       tpu_cores=32,
@@ -80,7 +73,8 @@
       is_pod=True,
   ).run()
 
-  # Model dependencies
+  # Test dependencies
+  tf_resnet_v2_8
+  tf_resnet_v3_8
   tf_resnet_v4_8 >> tf_resnet_v4_32
-  tf_bert_v4_8 >> tf_bert_v4_32
->>>>>>> 07c12839
+  tf_bert_v4_8 >> tf_bert_v4_32