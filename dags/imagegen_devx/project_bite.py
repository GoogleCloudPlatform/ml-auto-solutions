# Copyright 2024 Google LLC
#
# Licensed under the Apache License, Version 2.0 (the "License");
# you may not use this file except in compliance with the License.
# You may obtain a copy of the License at
#
#      http://www.apache.org/licenses/LICENSE-2.0
#
# Unless required by applicable law or agreed to in writing, software
# distributed under the License is distributed on an "AS IS" BASIS,
# WITHOUT WARRANTIES OR CONDITIONS OF ANY KIND, either express or implied.
# See the License for the specific language governing permissions and
# limitations under the License.

"""A DAG to run all supported ML models with the latest JAX/FLAX version."""

import datetime
from airflow import models
from dags import composer_env
from dags.vm_resource import TpuVersion, Zone, RuntimeVersion
from dags.imagegen_devx.configs import project_bite_config as config


# Run once a day at 6 pm UTC (11 am PST)
SCHEDULED_TIME = "0 18 * * *" if composer_env.is_prod_env() else None


with models.DAG(
    dag_id="project_bite",
    schedule=SCHEDULED_TIME,
    tags=["imagegen_devx", "jax", "nightly", "bite"],
    start_date=datetime.datetime(2024, 4, 4),
    catchup=False,
) as dag:
  jax_fuji_v4_8 = config.get_bite_tpu_config(
      tpu_version=TpuVersion.V4,
      tpu_cores=8,
      tpu_zone=Zone.US_CENTRAL2_B.value,
      runtime_version=RuntimeVersion.TPU_UBUNTU2204_BASE.value,
<<<<<<< HEAD
      model_config="fuji-test-v1",
      time_out_in_min=180,
  ).run()
=======
      model_config="fuji_test",
      time_out_in_min=60,
  )
>>>>>>> d4ecaa86
<|MERGE_RESOLUTION|>--- conflicted
+++ resolved
@@ -37,12 +37,6 @@
       tpu_cores=8,
       tpu_zone=Zone.US_CENTRAL2_B.value,
       runtime_version=RuntimeVersion.TPU_UBUNTU2204_BASE.value,
-<<<<<<< HEAD
       model_config="fuji-test-v1",
       time_out_in_min=180,
-  ).run()
-=======
-      model_config="fuji_test",
-      time_out_in_min=60,
-  )
->>>>>>> d4ecaa86
+  )