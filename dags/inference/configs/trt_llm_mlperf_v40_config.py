# Copyright 2023 Google LLC
#
# Licensed under the Apache License, Version 2.0 (the "License");
# you may not use this file except in compliance with the License.
# You may obtain a copy of the License at
#
#      http://www.apache.org/licenses/LICENSE-2.0
#
# Unless required by applicable law or agreed to in writing, software
# distributed under the License is distributed on an "AS IS" BASIS,
# WITHOUT WARRANTIES OR CONDITIONS OF ANY KIND, either express or implied.
# See the License for the specific language governing permissions and
# limitations under the License.

"""Utilities to construct configs for MLPerf4.0 Reproduce DAG."""

import datetime
from typing import Dict
from xlml.apis import gcp_config, metric_config, task, test_config
from dags import test_owner, vm_resource
from dags.vm_resource import Project, RuntimeVersion

RUNTIME_IMAGE = RuntimeVersion.TPU_UBUNTU2204_BASE.value
GCS_SUBFOLDER_PREFIX = test_owner.Team.INFERENCE.value


def get_trt_llm_mlperf_v40_gpu_config(
    machine_type: vm_resource.MachineVersion,
    image_project: vm_resource.ImageProject,
    image_family: vm_resource.ImageFamily,
    accelerator_type: vm_resource.GpuVersion,
    count: int,
    gpu_zone: vm_resource.Zone,
    time_out_in_min: int,
    test_name: str,
    project: Project,
    network: str,
    subnetwork: str,
    model_configs: Dict = {},
) -> task.GpuCreateResourceTask:
  docker_container_name = "mlperf-inference"
  set_up_cmds = (
      # Install Nvidia driver
      "wget -c https://us.download.nvidia.com/tesla/550.54.15/NVIDIA-Linux-x86_64-550.54.15.run",
      "chmod u+x NVIDIA-Linux-x86_64-550.54.15.run",
      "sudo ./NVIDIA-Linux-x86_64-550.54.15.run -x-module-path=/usr/lib/xorg/modules --ui=none -x-library-path=/usr/lib -q",
      "sudo nvidia-smi -pm 1",
      # Format and mount multiple Local SSD
      "sudo apt update && sudo apt install mdadm --no-install-recommends",
      "find /dev/ | grep google-local-nvme-ssd",
      "sudo mdadm --create /dev/md0 --level=0 --raid-devices=16 /dev/disk/by-id/google-local-nvme-ssd-0 /dev/disk/by-id/google-local-nvme-ssd-1 /dev/disk/by-id/google-local-nvme-ssd-2 /dev/disk/by-id/google-local-nvme-ssd-3 /dev/disk/by-id/google-local-nvme-ssd-4 /dev/disk/by-id/google-local-nvme-ssd-5 /dev/disk/by-id/google-local-nvme-ssd-6 /dev/disk/by-id/google-local-nvme-ssd-7 /dev/disk/by-id/google-local-nvme-ssd-8 /dev/disk/by-id/google-local-nvme-ssd-9 /dev/disk/by-id/google-local-nvme-ssd-10 /dev/disk/by-id/google-local-nvme-ssd-11 /dev/disk/by-id/google-local-nvme-ssd-12 /dev/disk/by-id/google-local-nvme-ssd-13 /dev/disk/by-id/google-local-nvme-ssd-14 /dev/disk/by-id/google-local-nvme-ssd-15",
      "sudo mdadm --detail --prefer=by-id /dev/md0",
      "sudo mkfs.ext4 -F /dev/md0",
      "sudo mkdir -p /scratch",
      "sudo mount /dev/md0 /scratch",
      "sudo chmod a+w /scratch",
      "cd /scratch",
      # Prepare data
      "gsutil -m cp -n -r gs://tohaowu/mlpinf-v40/mlperf_inf_dlrmv2 .",
      "gsutil -m cp -n -r gs://tohaowu/mlpinf-v40/models .",
      "gsutil -m cp -n -r gs://tohaowu/mlpinf-v40/preprocessed_data .",
      "mv models/Llama2/fp8-quantized-ammo/llama2-70b-chat-hf-tp2pp1-fp8/ models/Llama2/fp8-quantized-ammo/llama2-70b-tp2pp1-fp8/",
      "git clone https://github.com/mlcommons/inference_results_v4.0",
      "cd /scratch/inference_results_v4.0/closed/Google",
      "export MLPERF_SCRATCH_PATH=/scratch",
      "cp /scratch/inference_results_v4.0/closed/{NVIDIA,Google}/Makefile.docker",
      "sed -i '27i\ARCH=x86_64' Makefile",
      "sed -i '29i\ARCH=x86_64' Makefile.docker",
      "sudo usermod -a -G docker $USER",
      # Build and launch a docker container
      "make prebuild DOCKER_DETACH=1",
      "make docker_add_user",
      f"make launch_docker DOCKER_NAME={docker_container_name} DOCKER_ARGS='-v /scratch/mlperf_inf_dlrmv2:/home/mlperf_inf_dlrmv2 -d'",
  )

  jsonl_output_path = "metric_report.jsonl"
  jsonl_converter_py_lines = (
      "import sys, json, glob, jsonlines",
      "metadata_log_pattern = '/scratch/inference_results_v4.0/closed/Google/build/logs/*/*/*/*/metadata.json'",
      "metadata_log_paths = glob.glob(metadata_log_pattern)",
      "def convert_to_jsonl(json_path, jsonl_path):",
      "  data = dict()",
      "  data['dimensions'] = dict()",
      "  data['metrics'] = dict()",
      "  with open(json_path, 'r') as file:",
      "      metadatadata = json.load(file)",
      "      for key in metadatadata:",
      "          try:",
      "              float(metadatadata[key])",
      "              data['metrics'][key] = float(metadatadata[key])",
      "          except:",
      "              data['dimensions'][key] = metadatadata[key]",
<<<<<<< HEAD
      "  with jsonlines.open(jsonl_path, 'a') as writter:",
      "      writter.write(data)",
=======
      "  with jsonlines.open(jsonl_path, 'w') as writer:",
      "      writer.write(data)",
>>>>>>> b106be3e
      "if __name__ == '__main__':",
      "  for metadata_log_path in metadata_log_paths:",
      "    convert_to_jsonl(metadata_log_path, sys.argv[1])",
  )
  py_script = "\n".join(jsonl_converter_py_lines)
  make_jsonl_converter_cmd = f'echo "{py_script}" > jsonl_converter.py'

  docker_cmds = (
      "make link_dirs",
      "make build BUILD_TRTLLM=1",
      f'make run RUN_ARGS="--benchmarks={model_configs["model_name"]} --scenarios={model_configs["scenario"]} --config_ver={model_configs["config_ver"]} --test_mode=PerformanceOnly"',
  )
  docker_cmd = " && ".join(docker_cmds)
  run_model_cmds = (
      "pip install jsonlines",
      f'docker exec -i {docker_container_name} /bin/bash -c "{docker_cmd}"',
      make_jsonl_converter_cmd,
      "cat jsonl_converter.py",
      f"python3 jsonl_converter.py {jsonl_output_path}",
      f"cat {jsonl_output_path}",
      f"gsutil cp {jsonl_output_path} {metric_config.SshEnvVars.GCS_OUTPUT.value}",
  )

  job_test_config = test_config.GpuVmTest(
      test_config.Gpu(
          machine_type=machine_type.value,
          image_family=image_family.value,
          count=count,
          accelerator_type=accelerator_type.value,
          runtime_version=RUNTIME_IMAGE,
          network=network,
          subnetwork=subnetwork,
      ),
      test_name=test_name,
      set_up_cmds=set_up_cmds,
      run_model_cmds=run_model_cmds,
      timeout=datetime.timedelta(minutes=time_out_in_min),
      task_owner=test_owner.YIJIA_J,
      gcs_subfolder=f"{GCS_SUBFOLDER_PREFIX}/trt_llm_mlperf_v40",
  )

  job_gcp_config = gcp_config.GCPConfig(
      project_name=project.value,
      zone=gpu_zone.value,
      dataset_name=metric_config.DatasetOption.BENCHMARK_DATASET,
  )

  job_metric_config = metric_config.MetricConfig(
      json_lines=metric_config.JSONLinesConfig("metric_report.jsonl"),
      use_runtime_generated_gcs_folder=True,
  )

  return task.GpuCreateResourceTask(
      image_project.value,
      image_family.value,
      job_test_config,
      job_gcp_config,
      job_metric_config,
  )<|MERGE_RESOLUTION|>--- conflicted
+++ resolved
@@ -90,13 +90,8 @@
       "              data['metrics'][key] = float(metadatadata[key])",
       "          except:",
       "              data['dimensions'][key] = metadatadata[key]",
-<<<<<<< HEAD
-      "  with jsonlines.open(jsonl_path, 'a') as writter:",
-      "      writter.write(data)",
-=======
-      "  with jsonlines.open(jsonl_path, 'w') as writer:",
+      "  with jsonlines.open(jsonl_path, 'a') as writer:",
       "      writer.write(data)",
->>>>>>> b106be3e
       "if __name__ == '__main__':",
       "  for metadata_log_path in metadata_log_paths:",
       "    convert_to_jsonl(metadata_log_path, sys.argv[1])",
