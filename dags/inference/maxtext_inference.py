--- conflicted
+++ resolved
@@ -20,6 +20,7 @@
 from dags.vm_resource import TpuVersion, Zone, Project, V5_NETWORKS, V5E_SUBNETWORKS, V5P_SUBNETWORKS, RuntimeVersion
 from dags.inference.configs import jetstream_benchmark_serving_gce_config
 from dags.multipod.configs.common import SetupMode
+from dags.inference.maxtext_model_config_generator import generate_model_configs
 
 USER_PREFIX = ""
 
@@ -36,9 +37,11 @@
 LLAMA2_13B = "llama2-13b"
 LLAMA2_70B = "llama2-70b"
 GEMMA_7B = "gemma-7b"
+MIXTRAL_8_7B = "mixtral-8x7b"
 
 BASE_MODE = "base"
 CHAT_MODE = "chat"
+INSTRUCT_MODE = "instruct"
 
 W_BF16_KV_BF16 = "w-b16-kv-b16"
 W_INT8_KV_INT8 = "w-i8-kv-i8"
@@ -58,119 +61,124 @@
     GEMMA_7B: {
         BASE_MODE: "gs://inference-benchmarks/models/gemma-7b/2024-04-25-14-01/param-only-decode-ckpt-maxtext/checkpoints/0/items"
     },
+    MIXTRAL_8_7B: {
+        # checkpoint created using these instructions - go/mixtral-inference-testing
+        INSTRUCT_MODE: "gs://vipannalla_mixtral_ckpt/moe_matmul/moe_matmul_06_15_24/checkpoints/0/items/"
+    },
 }
 
 
-def generate_model_configs(
-    test_name_prefix,
-    model_config_name,
-    sweep_model_configs,
-    axis_order,
-    ici_parallelism,
-    request_rate,
-    tpu_version,
-    tpu_cores,
-):
-  model_configs = {}
-  model_configs["model_config_name"] = model_config_name
-
-  (
-      compute_axis_order,
-      prefill_cache_axis_order,
-      ar_cache_axis_order,
-  ) = axis_order.split("-")
-  compute_axis_order = ",".join(compute_axis_order)
-  prefill_cache_axis_order = ",".join(prefill_cache_axis_order)
-  ar_cache_axis_order = ",".join(ar_cache_axis_order)
-
-  model_configs["compute_axis_order"] = compute_axis_order
-  model_configs["prefill_cache_axis_order"] = prefill_cache_axis_order
-  model_configs["ar_cache_axis_order"] = ar_cache_axis_order
-  (
-      model_configs["ici_fsdp_parallelism"],
-      model_configs["ici_autoregressive_parallelism"],
-      model_configs["ici_tensor_parallelism"],
-  ) = ici_parallelism
-
-  model_configs["request_rate"] = request_rate
-  model_configs["maxtext_branch"] = sweep_model_configs["maxtext_branch"]
-  model_configs["jetstream_branch"] = sweep_model_configs["jetstream_branch"]
-
-  model_configs["model_name"] = sweep_model_configs["model_name"]
-  model_configs["model_mode"] = sweep_model_configs["model_mode"]
-  model_configs["quant_mode"] = sweep_model_configs["quant_mode"]
-  model_configs["sleep_time"] = sweep_model_configs["sleep_time"]
-  model_configs["tokenizer"] = sweep_model_configs["tokenizer"]
-  model_configs["weight_dtype"] = sweep_model_configs["weight_dtype"]
-  model_configs["scan_layers"] = sweep_model_configs["scan_layers"]
-  model_configs["max_prefill_predict_length"] = sweep_model_configs[
-      "max_prefill_predict_length"
-  ]
-  model_configs["max_target_length"] = sweep_model_configs["max_target_length"]
-  model_configs["attention"] = sweep_model_configs["attention"]
-  model_configs["reshape_q"] = sweep_model_configs["reshape_q"]
-  model_configs["per_device_batch_size"] = sweep_model_configs[
-      "per_device_batch_size"
-  ]
-  model_configs["checkpoint"] = sweep_model_configs["checkpoint"]
-  model_configs["quantization"] = sweep_model_configs["quantization"]
-  model_configs["quantize_kvcache"] = sweep_model_configs["quantize_kvcache"]
-  model_configs["kv_quant_axis"] = sweep_model_configs["kv_quant_axis"]
-
-  model_configs["dataset"] = sweep_model_configs["dataset"]
-  model_configs["num_prompts"] = sweep_model_configs["num_prompts"]
-  model_configs["max_output_length"] = sweep_model_configs["max_output_length"]
-  model_configs["warmup_mode"] = sweep_model_configs["warmup_mode"]
-  model_configs["run_eval"] = sweep_model_configs["run_eval"]
-
-  per_device_batch_size = model_configs["per_device_batch_size"]
-  attention = model_configs["attention"][:3]
-  kv_quant_axis = "".join(
-      [axis for axis in model_configs["kv_quant_axis"].split("_")]
-  )
-  test_run_tag = (
-      model_config_name
-      if not kv_quant_axis
-      else f"{model_config_name}-{kv_quant_axis}"
-  )
-  test_run_tag = f"{test_run_tag}-pdbs{per_device_batch_size}-{attention}-{compute_axis_order.replace(',', '')}-{prefill_cache_axis_order.replace(',', '')}-{ar_cache_axis_order.replace(',', '')}"
-
-  test_name = f"{test_name_prefix}-{test_run_tag}"
-
-  if tpu_version == TpuVersion.V5E:
-    # v5e benchmarks
-    project_name = Project.TPU_PROD_ENV_AUTOMATED.value
-    zone = Zone.US_EAST1_C.value
-    network = V5_NETWORKS
-    subnetwork = V5E_SUBNETWORKS
-    runtime_version = RuntimeVersion.V2_ALPHA_TPUV5_LITE.value
-  elif tpu_version == TpuVersion.V5P:
-    zone = Zone.US_EAST5_A.value
-    runtime_version = RuntimeVersion.V2_ALPHA_TPUV5.value
-    project_name = Project.TPU_PROD_ENV_AUTOMATED.value
-    network = V5_NETWORKS
-    subnetwork = V5P_SUBNETWORKS
-
-  jetstream_benchmark_serving = (
-      jetstream_benchmark_serving_gce_config.get_config(
-          tpu_version=tpu_version,
-          tpu_cores=tpu_cores,
-          tpu_zone=zone,
-          time_out_in_min=sweep_model_configs["time_out_in_min"],
-          test_name=test_name,
-          test_mode=SetupMode.STABLE,
-          project_name=project_name,
-          runtime_version=runtime_version,
-          network=network,
-          subnetwork=subnetwork,
-          is_tpu_reserved=True,
-          model_configs=model_configs,
-          maxtext_branch=model_configs["maxtext_branch"],
-          jetstream_branch=model_configs["jetstream_branch"],
-      )
-  )
-
-  return jetstream_benchmark_serving
+# def generate_model_configs(
+#     test_name_prefix,
+#     model_config_name,
+#     sweep_model_configs,
+#     axis_order,
+#     ici_parallelism,
+#     request_rate,
+#     tpu_version,
+#     tpu_cores,
+# ):
+#   model_configs = {}
+#   model_configs["model_config_name"] = model_config_name
+
+#   (
+#       compute_axis_order,
+#       prefill_cache_axis_order,
+#       ar_cache_axis_order,
+#   ) = axis_order.split("-")
+#   compute_axis_order = ",".join(compute_axis_order)
+#   prefill_cache_axis_order = ",".join(prefill_cache_axis_order)
+#   ar_cache_axis_order = ",".join(ar_cache_axis_order)
+
+#   model_configs["compute_axis_order"] = compute_axis_order
+#   model_configs["prefill_cache_axis_order"] = prefill_cache_axis_order
+#   model_configs["ar_cache_axis_order"] = ar_cache_axis_order
+#   (
+#       model_configs["ici_fsdp_parallelism"],
+#       model_configs["ici_autoregressive_parallelism"],
+#       model_configs["ici_tensor_parallelism"],
+#   ) = ici_parallelism
+
+#   model_configs["request_rate"] = request_rate
+#   model_configs["maxtext_branch"] = sweep_model_configs["maxtext_branch"]
+#   model_configs["jetstream_branch"] = sweep_model_configs["jetstream_branch"]
+
+#   model_configs["model_name"] = sweep_model_configs["model_name"]
+#   model_configs["model_mode"] = sweep_model_configs["model_mode"]
+#   model_configs["quant_mode"] = sweep_model_configs["quant_mode"]
+#   model_configs["sleep_time"] = sweep_model_configs["sleep_time"]
+#   model_configs["tokenizer"] = sweep_model_configs["tokenizer"]
+#   model_configs["weight_dtype"] = sweep_model_configs["weight_dtype"]
+#   model_configs["scan_layers"] = sweep_model_configs["scan_layers"]
+#   model_configs["max_prefill_predict_length"] = sweep_model_configs[
+#       "max_prefill_predict_length"
+#   ]
+#   model_configs["max_target_length"] = sweep_model_configs["max_target_length"]
+#   model_configs["attention"] = sweep_model_configs["attention"]
+#   model_configs["reshape_q"] = sweep_model_configs["reshape_q"]
+#   model_configs["per_device_batch_size"] = sweep_model_configs[
+#       "per_device_batch_size"
+#   ]
+#   model_configs["checkpoint"] = sweep_model_configs["checkpoint"]
+#   model_configs["quantization"] = sweep_model_configs["quantization"]
+#   model_configs["quantize_kvcache"] = sweep_model_configs["quantize_kvcache"]
+#   model_configs["kv_quant_axis"] = sweep_model_configs["kv_quant_axis"]
+
+#   model_configs["dataset"] = sweep_model_configs["dataset"]
+#   model_configs["num_prompts"] = sweep_model_configs["num_prompts"]
+#   model_configs["max_output_length"] = sweep_model_configs["max_output_length"]
+#   model_configs["warmup_mode"] = sweep_model_configs["warmup_mode"]
+#   model_configs["run_eval"] = sweep_model_configs["run_eval"]
+#   model_configs["moe_matmul"] = sweep_model_configs.get("moe_matmul", "false")
+
+#   per_device_batch_size = model_configs["per_device_batch_size"]
+#   attention = model_configs["attention"][:3]
+#   kv_quant_axis = "".join(
+#       [axis for axis in model_configs["kv_quant_axis"].split("_")]
+#   )
+#   test_run_tag = (
+#       model_config_name
+#       if not kv_quant_axis
+#       else f"{model_config_name}-{kv_quant_axis}"
+#   )
+#   test_run_tag = f"{test_run_tag}-pdbs{per_device_batch_size}-{attention}-{compute_axis_order.replace(',', '')}-{prefill_cache_axis_order.replace(',', '')}-{ar_cache_axis_order.replace(',', '')}"
+
+#   test_name = f"{test_name_prefix}-{test_run_tag}"
+
+#   if tpu_version == TpuVersion.V5E:
+#     # v5e benchmarks
+#     project_name = Project.TPU_PROD_ENV_AUTOMATED.value
+#     zone = Zone.US_EAST1_C.value
+#     network = V5_NETWORKS
+#     subnetwork = V5E_SUBNETWORKS
+#     runtime_version = RuntimeVersion.V2_ALPHA_TPUV5_LITE.value
+#   elif tpu_version == TpuVersion.V5P:
+#     zone = Zone.US_EAST5_A.value
+#     runtime_version = RuntimeVersion.V2_ALPHA_TPUV5.value
+#     project_name = Project.TPU_PROD_ENV_AUTOMATED.value
+#     network = V5_NETWORKS
+#     subnetwork = V5P_SUBNETWORKS
+
+#   jetstream_benchmark_serving = (
+#       jetstream_benchmark_serving_gce_config.get_config(
+#           tpu_version=tpu_version,
+#           tpu_cores=tpu_cores,
+#           tpu_zone=zone,
+#           time_out_in_min=sweep_model_configs["time_out_in_min"],
+#           test_name=test_name,
+#           test_mode=SetupMode.STABLE,
+#           project_name=project_name,
+#           runtime_version=runtime_version,
+#           network=network,
+#           subnetwork=subnetwork,
+#           is_tpu_reserved=True,
+#           model_configs=model_configs,
+#           maxtext_branch=model_configs["maxtext_branch"],
+#           jetstream_branch=model_configs["jetstream_branch"],
+#       )
+#   )
+
+#   return jetstream_benchmark_serving
 
 
 dag_id = (
@@ -343,6 +351,45 @@
               "0213-0213-0213",  # default
           ],
       },
+      # MIXTRAL_8_7B
+      MIXTRAL_8_7B: {
+          "maxtext_branch": maxtext_branch,
+          "jetstream_branch": jetstream_branch,
+          "sleep_time": 240,
+          "time_out_in_min": 240,
+          "tpu_version_cores": [(TpuVersion.V5P, 8)],
+          "model_name": MIXTRAL_8_7B,
+          "tokenizer": "gs://maxtext-external/mixtral-8x7B-v0.1-Instruct/tokenizer.mistral",
+          "weight_dtype": "bfloat16",
+          "scan_layers": "false",
+          "max_prefill_predict_length": 2048,
+          "max_target_length": 3072,
+          "reshape_q": True,
+          # (ici_fsdp_parallelism, ici_autoregressive_parallelism, ici_tensor_parallelism)
+          "ici_parallelisms": [(1, 1, -1)],
+          "dataset": "openorca",
+          "num_prompts": 1000,
+          "max_output_length": 1024,
+          "warmup_mode": "full",
+          # Only used for MoE models
+          "moe_matmul": "true",
+      },
+      f"{MIXTRAL_8_7B}-{W_BF16_KV_BF16}-dot-product": {
+          "attention": "dot_product",
+          "request_rate": [0.0],
+          "axis_order": [
+              "0123-1203-1203",  # baseline
+              "0213-0213-0213",  # default
+          ],
+      },
+      f"{MIXTRAL_8_7B}-{W_INT8_KV_INT8}-dot-product": {
+          "attention": "dot_product",
+          "request_rate": [0.0],
+          "axis_order": [
+              "0123-1203-1203",  # baseline
+              "0213-0213-0213",  # default
+          ],
+      },
   }
 
   tests = {
@@ -446,32 +493,33 @@
           "kv_quant_axis": "heads_and_dkv",
           "run_eval": True,
       },
-      "mixtral-8x7b": {
-          "sleep_time": 240,
-          # Unquantized checkpoint only loads on v5p
-          "tpu_version_cores": [(TpuVersion.V5P, 8)],
-          "per_device_batch_sizes": [80, 128],
-          # checkpoint created using these instructions - go/mixtral-inference-testing
-          "checkpoint": "gs://vipannalla_mixtral_ckpt/moe_matmul/moe_matmul_06_15_24/checkpoints/0/items/",
-          "model_mode": "instruct",
-          "maxtext_logs": "gs://inference-benchmarks/models/mixtral-8x7b-instruct/2024-06-18/",
-          "scan_layers": "false",
-          "dataset": "openorca",
-          "weight_dtype": "bfloat16",
-          "tokenizer": "gs://maxtext-external/mixtral-8x7B-v0.1-Instruct/tokenizer.mistral",
-          # (ici_fsdp_parallelism, ici_autoregressive_parallelism, ici_tensor_parallelism)
-          "ici_parallelisms": [(1, -1, 1), (1, 1, -1)],
-          "request_rate": 5,
-          "num_prompts": 1000,
-          "max_prefill_predict_length": 2048,
-          "max_target_length": 3072,
-          "max_output_length": 1024,
-          # Only used for MoE models
-          "moe_matmul": "true",
+      # MIXTRAL_8_7B
+      f"{MIXTRAL_8_7B}-{INSTRUCT_MODE}-{W_BF16_KV_BF16}": test_templates[MIXTRAL_8_7B]
+      | test_templates[f"{MIXTRAL_8_7B}-{W_BF16_KV_BF16}-dot-product"]
+      | {
+          "checkpoint": CKPT[MIXTRAL_8_7B][INSTRUCT_MODE],
+          "model_mode": INSTRUCT_MODE,
+          "quant_mode": W_BF16_KV_BF16,
+          "quantization": "",
+          "quantize_kvcache": "false",
+          "per_device_batch_size": 128,
+          "kv_quant_axis": "",
+          "run_eval": True,
+      },
+      f"{MIXTRAL_8_7B}-{INSTRUCT_MODE}-{W_INT8_KV_INT8}": test_templates[MIXTRAL_8_7B]
+      | test_templates[f"{MIXTRAL_8_7B}-{W_INT8_KV_INT8}-dot-product"]
+      | {
+          "checkpoint": CKPT[MIXTRAL_8_7B][INSTRUCT_MODE],
+          "model_mode": INSTRUCT_MODE,
+          "quant_mode": W_INT8_KV_INT8,
+          "quantization": "int8",
+          "quantize_kvcache": "true",
+          "per_device_batch_size": 64,
+          "kv_quant_axis": "heads_and_dkv",
+          "run_eval": True,
       },
   }
 
-<<<<<<< HEAD
   run_configs = [
       f"{LLAMA2_7B}-{CHAT_MODE}-{W_BF16_KV_BF16}",
       f"{LLAMA2_7B}-{CHAT_MODE}-{W_INT8_KV_INT8}",
@@ -481,6 +529,8 @@
       f"{LLAMA2_70B}-{CHAT_MODE}-{W_INT8_KV_INT8}",
       f"{GEMMA_7B}-{BASE_MODE}-{W_BF16_KV_BF16}",
       f"{GEMMA_7B}-{BASE_MODE}-{W_INT8_KV_INT8}",
+      f"{MIXTRAL_8_7B}-{INSTRUCT_MODE}-{W_BF16_KV_BF16}",
+      f"{MIXTRAL_8_7B}-{INSTRUCT_MODE}-{W_INT8_KV_INT8}"
   ]
 
   skip_configs = []
@@ -510,86 +560,4 @@
             dags.append(jetstream_benchmark_serving_kv_cache_layout)
 
     for i in range(1, len(dags)):
-      dags[i - 1] >> dags[i]
-=======
-  for model, sweep_model_configs in test_models.items():
-    # tasks_per_model = []
-    for per_device_batch_size in sweep_model_configs["per_device_batch_sizes"]:
-      for ici_parallelism in sweep_model_configs["ici_parallelisms"]:
-        for tpu_version, tpu_cores in sweep_model_configs["tpu_version_cores"]:
-          # Set per_device_batch_size to a single value, not a list
-          model_configs = {}
-          model_configs["model_name"] = model
-          model_configs["model_mode"] = sweep_model_configs["model_mode"]
-          model_configs["sleep_time"] = sweep_model_configs["sleep_time"]
-          model_configs["checkpoint"] = sweep_model_configs["checkpoint"]
-          model_configs["maxtext_logs"] = sweep_model_configs["maxtext_logs"]
-          model_configs["scan_layers"] = sweep_model_configs["scan_layers"]
-          model_configs["dataset"] = sweep_model_configs["dataset"]
-          model_configs["weight_dtype"] = sweep_model_configs["weight_dtype"]
-          model_configs["tokenizer"] = sweep_model_configs["tokenizer"]
-          model_configs["per_device_batch_size"] = per_device_batch_size
-          ici_fsdp = ici_parallelism[0]
-          ici_ar = ici_parallelism[1]
-          ici_tensor = ici_parallelism[2]
-          model_configs["ici_fsdp_parallelism"] = ici_fsdp
-          model_configs["ici_autoregressive_parallelism"] = ici_ar
-          model_configs["ici_tensor_parallelism"] = ici_tensor
-          model_configs["request_rate"] = sweep_model_configs["request_rate"]
-          model_configs["num_prompts"] = sweep_model_configs["num_prompts"]
-          model_configs["max_target_length"] = sweep_model_configs[
-              "max_target_length"
-          ]
-          model_configs["max_prefill_predict_length"] = sweep_model_configs[
-              "max_prefill_predict_length"
-          ]
-          model_configs["max_output_length"] = sweep_model_configs[
-              "max_output_length"
-          ]
-          model_configs["moe_matmul"] = sweep_model_configs.get(
-              "moe_matmul", "false"
-          )
-          if tpu_version == TpuVersion.V5E:
-            # v5e benchmarks
-            project_name = Project.TPU_PROD_ENV_AUTOMATED.value
-            zone = Zone.US_EAST1_C.value
-            network = V5_NETWORKS
-            subnetwork = V5E_SUBNETWORKS
-            runtime_version = RuntimeVersion.V2_ALPHA_TPUV5_LITE.value
-          elif tpu_version == TpuVersion.V5P:
-            zone = Zone.US_EAST5_A.value
-            runtime_version = RuntimeVersion.V2_ALPHA_TPUV5.value
-            project_name = Project.TPU_PROD_ENV_AUTOMATED.value
-            network = V5_NETWORKS
-            subnetwork = V5P_SUBNETWORKS
-
-          maxtext_stable_1slice = maxtext_inference_gce_config.get_maxtext_inference_nightly_config(
-              tpu_version=tpu_version,
-              tpu_cores=tpu_cores,
-              tpu_zone=zone,
-              runtime_version=runtime_version,
-              project_name=project_name,
-              time_out_in_min=60,
-              is_tpu_reserved=True,
-              test_name=f"{test_name_prefix}-stable-{model}-per_device_batch_size-{per_device_batch_size}-ici-fsdp{ici_fsdp}-ar{ici_ar}-tensor{ici_tensor}",
-              test_mode=SetupMode.STABLE,
-              network=network,
-              subnetwork=subnetwork,
-              model_configs=model_configs,
-          )
-          maxtext_nightly_1slice = maxtext_inference_gce_config.get_maxtext_inference_nightly_config(
-              tpu_version=tpu_version,
-              tpu_cores=tpu_cores,
-              tpu_zone=zone,
-              runtime_version=runtime_version,
-              project_name=project_name,
-              time_out_in_min=60,
-              is_tpu_reserved=True,
-              test_name=f"{test_name_prefix}-nightly-{model}-per_device_batch_size-{per_device_batch_size}-ici-fsdp{ici_fsdp}-ar{ici_ar}-tensor{ici_tensor}",
-              test_mode=SetupMode.NIGHTLY,
-              network=network,
-              subnetwork=subnetwork,
-              model_configs=model_configs,
-          )
-          maxtext_stable_1slice >> maxtext_nightly_1slice
->>>>>>> 2c9411ce
+      dags[i - 1] >> dags[i]