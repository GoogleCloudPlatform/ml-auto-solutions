--- conflicted
+++ resolved
@@ -541,7 +541,6 @@
   return cmd
 
 
-<<<<<<< HEAD
 def parse_internal_config_filename(filename):
   """
   Parse a config filename to extract config values.
@@ -620,7 +619,6 @@
   except Exception as e:
     print(f"Unexpected error: {e}")
     raise e
-=======
 @task
 def run_maxtext_workload(
     hypercomputer: str,
@@ -736,5 +734,4 @@
   elif framework == "nemo":
     return "nemo24.07-A3U"
   else:
-    return None
->>>>>>> d17003c3
+    return None