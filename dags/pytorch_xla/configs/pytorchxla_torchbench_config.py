# Copyright 2023 Google LLC
#
# Licensed under the Apache License, Version 2.0 (the "License");
# you may not use this file except in compliance with the License.
# You may obtain a copy of the License at
#
#      http://www.apache.org/licenses/LICENSE-2.0
#
# Unless required by applicable law or agreed to in writing, software
# distributed under the License is distributed on an "AS IS" BASIS,
# WITHOUT WARRANTIES OR CONDITIONS OF ANY KIND, either express or implied.
# See the License for the specific language governing permissions and
# limitations under the License.

"""Utilities to construct configs for pytorchxla_torchbench DAG."""

import datetime
from typing import Tuple
from xlml.apis import gcp_config, metric_config, task, test_config
import dags.vm_resource as resource
from dags import gcs_bucket, test_owner


def set_up_torchbench_tpu(model_name: str = "") -> Tuple[str]:
  """Common set up for TorchBench."""

  def model_install_cmds(output_file=None) -> str:
    """Installs torchbench models.

    Args:
      output_file: If not None, model installation message will be piped to a file.

    Returns:
      Command to install the model.
    """
    pipe_file_cmd = f" > {output_file}" if output_file else ""
    if not model_name or model_name.lower() == "all":
      return f"python install.py --continue_on_fail {pipe_file_cmd}"
    return f"python install.py models {model_name} {pipe_file_cmd}"

  return (
      "pip3 install -U setuptools",
      "sudo systemctl stop unattended-upgrades",
      "sudo apt-get -y update",
      "sudo apt install -y libopenblas-base",
      "sudo apt install -y libsndfile-dev",
      "sudo apt-get install libgl1 -y",
      "pip3 install --user numpy pandas",
      (
          "pip3 install --user --pre torch torchvision torchaudio --index-url"
          " https://download.pytorch.org/whl/nightly/cpu"
      ),
      (
          "pip3 install --user 'torch_xla[tpuvm] @"
          " https://storage.googleapis.com/pytorch-xla-releases/wheels/tpuvm/torch_xla-nightly-cp310-cp310-linux_x86_64.whl'"
      ),
      "pip3 install --user psutil",
      "cd; git clone https://github.com/pytorch/benchmark.git",
      f"cd benchmark && {model_install_cmds()}",
      "cd; git clone https://github.com/pytorch/pytorch.git",
      "cd; git clone https://github.com/pytorch/xla.git",
  )


def get_torchbench_tpu_config(
    tpu_version: resource.TpuVersion,
    tpu_cores: int,
    project: resource.Project,
    tpu_zone: resource.Zone,
    runtime_version: resource.RuntimeVersion,
    time_out_in_min: int,
    network: str = "default",
    subnetwork: str = "default",
    model_name: str = "",
    extraFlags: str = "",
) -> task.TpuQueuedResourceTask:
  job_gcp_config = gcp_config.GCPConfig(
      project_name=project.value,
      zone=tpu_zone.value,
      dataset_name=metric_config.DatasetOption.BENCHMARK_DATASET,
  )

  set_up_cmds = set_up_torchbench_tpu(model_name)
  local_output_location = "~/xla/benchmarks/output/metric_report.jsonl"

  if not model_name or model_name.lower() == "all":
    run_filter = " "
  else:
    run_filter = f" --filter={model_name} "
  run_script_cmds = (
      (
          "export PJRT_DEVICE=TPU && cd ~/xla/benchmarks && python experiment_runner.py"
          " --suite-name=torchbench --xla=PJRT --accelerator=tpu --progress-bar"
          f" {run_filter}"
      ),
      "rm -rf ~/xla/benchmarks/output/metric_report.jsonl",
      "python ~/xla/benchmarks/result_analyzer.py --output-format=jsonl",
      f"gsutil cp {local_output_location} ${metric_config.SshEnvVars.GCS_OUTPUT.value}",
  )

  test_name = f"torchbench_{model_name}" if model_name else "torchbench_all"
  job_test_config = test_config.TpuVmTest(
      test_config.Tpu(
          version=tpu_version,
          cores=tpu_cores,
          runtime_version=runtime_version.value,
          network=network,
          subnetwork=subnetwork,
          reserved=True,
      ),
      test_name=test_name,
      set_up_cmds=set_up_cmds,
      run_model_cmds=run_script_cmds,
      time_out_in_min=time_out_in_min,
      task_owner=test_owner.PEI_Z,
  )

  job_metric_config = metric_config.MetricConfig(
<<<<<<< HEAD
      use_runtime_generated_filename=True
=======
      json_lines=metric_config.JSONLinesConfig("metric_report.jsonl"),
      use_runtime_generated_gcs_folder=True,
>>>>>>> 152f3040
  )

  return task.TpuQueuedResourceTask(
      task_test_config=job_test_config,
      task_gcp_config=job_gcp_config,
      task_metric_config=job_metric_config,
  )


# Below is the setup for torchbench GPU run.
def set_up_torchbench_gpu(
    model_name: str, nvidia_driver_version: str
) -> Tuple[str]:
  """Common set up for TorchBench."""

  def model_install_cmds(output_file=None) -> str:
    """Installs torchbench models.

    Args:
      output_file: If not None, model installation message will be piped to a file.

    Returns:
      Command to install the model.
    """
    pipe_file_cmd = f" > {output_file}" if output_file else ""
    if not model_name or model_name.lower() == "all":
      return f"python install.py --continue_on_fail {pipe_file_cmd}"
    return f"python install.py models {model_name} {pipe_file_cmd}"

  def get_nvidia_driver_install_cmd(driver_version: str) -> str:
    nvidia_driver_install = (
        "curl https://raw.githubusercontent.com/GoogleCloudPlatform/compute-gpu-installation/main/linux/install_gpu_driver.py --output install_gpu_driver.py",
        # Command `apt update/upgrade` receives 403 bad gateway error when connecting to the google apt repo.
        # This can be a transient error. We use the following command to fix the issue for now.
        # TODO(piz): remove the following statement for temporary fix once the `apt update/upgrade` is removed or updated.
        "sed -i '/^\\s*run(\"apt update\")/,/^\\s*return True/ s/^/# /'  install_gpu_driver.py",
        f"sed -i 's/^\\(DRIVER_VERSION = \\).*/\\1\"{driver_version}\"/' install_gpu_driver.py",
        "sudo python3 install_gpu_driver.py --force",
        "sudo nvidia-smi",
    )
    return nvidia_driver_install

  docker_cmds_ls = (
      "apt-get update && apt-get install -y libgl1",
      "apt install -y liblapack-dev libopenblas-dev",
      # Below are the required dependencies for building detectron2_* models.
      "wget https://developer.download.nvidia.com/compute/cuda/repos/ubuntu2204/x86_64/libcusparse-dev-12-1_12.1.0.106-1_amd64.deb",
      "wget https://developer.download.nvidia.com/compute/cuda/repos/ubuntu2204/x86_64/libcusolver-dev-12-1_11.4.5.107-1_amd64.deb",
      "wget https://developer.download.nvidia.com/compute/cuda/repos/ubuntu2204/x86_64/libcublas-dev-12-1_12.1.3.1-1_amd64.deb",
      "dpkg -i libcusparse* libcusolver* libcublas*",
      # Below are the dependencies for benchmark data processing:
      "pip3 install --user numpy pandas",
      # torch related dependencies
      "pip3 install --user --pre torch torchvision torchaudio --index-url https://download.pytorch.org/whl/nightly/cu121",
      "cd /tmp/ && git clone https://github.com/pytorch/benchmark.git",
      f" cd benchmark && {model_install_cmds()}",
      "cd /tmp/ && git clone https://github.com/pytorch/pytorch.git",
      "cd /tmp/ && git clone https://github.com/pytorch/xla.git",
  )
  docker_cmds = "\n".join(docker_cmds_ls)

  return (
      *get_nvidia_driver_install_cmd(nvidia_driver_version),
      "sudo apt-get install -y apt-transport-https ca-certificates curl gnupg-agent software-properties-common",
      "distribution=$(. /etc/os-release;echo $ID$VERSION_ID)",
      "curl -s -L https://nvidia.github.io/nvidia-docker/gpgkey | sudo apt-key add -",
      "curl -s -L https://nvidia.github.io/nvidia-docker/$distribution/nvidia-docker.list | sudo tee /etc/apt/sources.list.d/nvidia-docker.list",
      "sudo apt-get install -y nvidia-container-toolkit",
      # Stabilize clock freqs
      "sudo nvidia-smi --lock-gpu-clocks=1200,1200",
      "sudo systemctl restart docker",
      "sudo nvidia-smi -pm 1",
      (
          "sudo docker pull"
          " us-central1-docker.pkg.dev/tpu-pytorch-releases/docker/xla:nightly_3.8_cuda_12.1"
      ),
      (
          "sudo docker run --shm-size 16g --gpus all -it -d --network host --name ml-automation-torchbench"
          " us-central1-docker.pkg.dev/tpu-pytorch-releases/docker/xla:nightly_3.8_cuda_12.1"
      ),
      f"sudo docker exec -i ml-automation-torchbench /bin/bash -c '{docker_cmds}'",
  )


def get_torchbench_gpu_config(
    machine_type: resource.MachineVersion,
    image_project: resource.ImageProject,
    image_family: resource.ImageFamily,
    accelerator_type: resource.GpuVersion,
    count: int,
    gpu_zone: resource.Zone,
    time_out_in_min: int,
    nvidia_driver_version: str = "525.125.06",
    model_name: str = "",
    extraFlags: str = "",
) -> task.GpuCreateResourceTask:
  job_gcp_config = gcp_config.GCPConfig(
      project_name=resource.Project.CLOUD_ML_AUTO_SOLUTIONS.value,
      zone=gpu_zone.value,
      dataset_name=metric_config.DatasetOption.BENCHMARK_DATASET,
  )

  set_up_cmds = set_up_torchbench_gpu(model_name, nvidia_driver_version)
  local_output_location = "/tmp/xla/benchmarks/output/metric_report.jsonl"

  if not model_name or model_name.lower() == "all":
    run_filter = " "
  else:
    run_filter = f" --filter={model_name} "
  cmd_list = (
      "export PJRT_DEVICE=CUDA",
      f"export GPU_NUM_DEVICES={count}",
      "cd /tmp/xla/benchmarks",
      f"python experiment_runner.py  --suite-name=torchbench --accelerator=cuda --progress-bar --xla=PJRT --xla=None {run_filter}",
      "rm -rf /tmp/xla/benchmarks/output/metric_report.jsonl",
      "python /tmp/xla/benchmarks/result_analyzer.py --output-format=jsonl",
  )
  cmds = "\n".join(cmd_list)
  run_script_cmds = (
      (
          "sudo docker exec -i $(sudo docker ps | awk 'NR==2 { print $1 }')"
          f" /bin/bash -c '{cmds}'"
      ),
      (
          "sudo docker cp $(sudo docker ps | awk 'NR==2 { print $1 }')"
          f":{local_output_location} ./"
      ),
      f"gsutil cp metric_report.jsonl ${metric_config.SshEnvVars.GCS_OUTPUT.value}",
  )

  test_name = f"torchbench_{model_name}" if model_name else "torchbench_all"
  job_test_config = test_config.GpuVmTest(
      test_config.Gpu(
          machine_type=machine_type.value,
          image_family=image_family.value,
          count=count,
          accelerator_type=accelerator_type.value,
          runtime_version=resource.RuntimeVersion.TPU_UBUNTU2204_BASE.value,
      ),
      test_name=test_name,
      set_up_cmds=set_up_cmds,
      run_model_cmds=run_script_cmds,
      time_out_in_min=time_out_in_min,
      task_owner=test_owner.PEI_Z,
  )

  job_metric_config = metric_config.MetricConfig(
<<<<<<< HEAD
      use_runtime_generated_filename=True
=======
      json_lines=metric_config.JSONLinesConfig("metric_report.jsonl"),
      use_runtime_generated_gcs_folder=True,
>>>>>>> 152f3040
  )

  return task.GpuCreateResourceTask(
      image_project.value,
      image_family.value,
      task_test_config=job_test_config,
      task_gcp_config=job_gcp_config,
      task_metric_config=job_metric_config,
  )<|MERGE_RESOLUTION|>--- conflicted
+++ resolved
@@ -116,12 +116,8 @@
   )
 
   job_metric_config = metric_config.MetricConfig(
-<<<<<<< HEAD
-      use_runtime_generated_filename=True
-=======
       json_lines=metric_config.JSONLinesConfig("metric_report.jsonl"),
       use_runtime_generated_gcs_folder=True,
->>>>>>> 152f3040
   )
 
   return task.TpuQueuedResourceTask(
@@ -269,12 +265,8 @@
   )
 
   job_metric_config = metric_config.MetricConfig(
-<<<<<<< HEAD
-      use_runtime_generated_filename=True
-=======
       json_lines=metric_config.JSONLinesConfig("metric_report.jsonl"),
       use_runtime_generated_gcs_folder=True,
->>>>>>> 152f3040
   )
 
   return task.GpuCreateResourceTask(
