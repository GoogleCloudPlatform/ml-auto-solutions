# Copyright 2023 Google LLC
#
# Licensed under the Apache License, Version 2.0 (the "License");
# you may not use this file except in compliance with the License.
# You may obtain a copy of the License at
#
#      http://www.apache.org/licenses/LICENSE-2.0
#
# Unless required by applicable law or agreed to in writing, software
# distributed under the License is distributed on an "AS IS" BASIS,
# WITHOUT WARRANTIES OR CONDITIONS OF ANY KIND, either express or implied.
# See the License for the specific language governing permissions and
# limitations under the License.

"""The file of test owners."""

import enum


class Team(enum.Enum):
  SOLUTIONS_TEAM = "solutions_team"
  PYTORCH_XLA = "pytorch_xla"
  MULTIPOD = "multipod"
  MLCOMPASS = "mlcompass"
  IMAGEGEN_DEVX = "imagegen_devx"
  INFERENCE = "inference"
  FRAMEWORK = "framework3p"
  MAP_REPRODUCIBILITY = "map_reproducibility"

# XLML - TensorFlow
ERIC_L = "Eric L."
CHANDRA_D = "Chandra D."
GAGIK_A = "Gagik A."

# PYTORCH
PEI_Z = "Pei Z."

# MaxText
TONY_C = "Tony C."
JON_B = "Jon B."
RAYMOND_Z = "Raymond Z."
MATT_D = "Matt D."
PRIYANKA_G = "Priyanka G."
NINA_C = "Nina C."
SURBHI_J = "Surbhi J."
ZHIYU_L = "Zhiyu L."
MOHIT_K = "Mohit K."
ANISHA_M = "Anisha M."

# MLCompass
ORTI_B = "Orti B."

# ImageGen DevX
RAN_R = "Ran R."
PARAM_B = "Param B."

# Inference
ANDY_Y = "Andy Y."
XIANG_S = "Xiang S."
MORGAN_D = "Morgan D."
YIJIA_J = "Yijia J."

# 3P Ecosystems
RICHARD_L = "Richard L."
WENXIN_D = "Wenxin D."

# FRAMEWORK
QINY_Y = "Qinyi Y."

<<<<<<< HEAD
# MAP_REPRODUCIBILITY
GUNJAN_J = "Gunjan J."
=======
# JAX
AKANKSHA_G = "Akanksha G."
>>>>>>> 4db72030
<|MERGE_RESOLUTION|>--- conflicted
+++ resolved
@@ -66,11 +66,8 @@
 
 # FRAMEWORK
 QINY_Y = "Qinyi Y."
-
-<<<<<<< HEAD
-# MAP_REPRODUCIBILITY
-GUNJAN_J = "Gunjan J."
-=======
 # JAX
 AKANKSHA_G = "Akanksha G."
->>>>>>> 4db72030
+
+# MAP_REPRODUCIBILITY
+GUNJAN_J = "Gunjan J."