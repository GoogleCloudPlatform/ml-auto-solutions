# Copyright 2023 Google LLC
#
# Licensed under the Apache License, Version 2.0 (the "License");
# you may not use this file except in compliance with the License.
# You may obtain a copy of the License at
#
#      http://www.apache.org/licenses/LICENSE-2.0
#
# Unless required by applicable law or agreed to in writing, software
# distributed under the License is distributed on an "AS IS" BASIS,
# WITHOUT WARRANTIES OR CONDITIONS OF ANY KIND, either express or implied.
# See the License for the specific language governing permissions and
# limitations under the License.

"""The file of test owners."""

import enum


class Team(enum.Enum):
  SOLUTIONS_TEAM = "solutions_team"
  PYTORCH_XLA = "pytorch_xla"
  MULTIPOD = "multipod"
  MLCOMPASS = "mlcompass"
  IMAGEGEN_DEVX = "imagegen_devx"
  INFERENCE = "inference"


# XLML - JAX/FLAX
SHIVA_S = "Shiva S."

# XLML - TensorFlow
ERIC_L = "Eric L."
CHANDRA_D = "Chandra D."
GAGIK_A = "Gagik A."

# PYTORCH
PEI_Z = "Pei Z."

# MaxText
TONY_C = "Tony C."
JON_B = "Jon B."
RAYMOND_Z = "Raymond Z."
MATT_D = "Matt D."
PRIYANKA_G = "Priyanka G."
NINA_C = "Nina C."
SURBHI_J = "Surbhi J."
ZHIYU_L = "Zhiyu L."
MOHIT_K = "Mohit K."
ANISHA_M = "Anisha M."

# MLCompass
ORTI_B = "Orti B."

# ImageGen DevX
RAN_R = "Ran R."
PARAM_B = "Param B."

# Inference
ANDY_Y = "Andy Y."
<<<<<<< HEAD
XIANG_S = "Xiang S."
=======
MORGAN_D = "Morgan D."
>>>>>>> 2c9411ce
<|MERGE_RESOLUTION|>--- conflicted
+++ resolved
@@ -58,8 +58,5 @@
 
 # Inference
 ANDY_Y = "Andy Y."
-<<<<<<< HEAD
 XIANG_S = "Xiang S."
-=======
-MORGAN_D = "Morgan D."
->>>>>>> 2c9411ce
+MORGAN_D = "Morgan D."