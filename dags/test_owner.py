# Copyright 2023 Google LLC
#
# Licensed under the Apache License, Version 2.0 (the "License");
# you may not use this file except in compliance with the License.
# You may obtain a copy of the License at
#
#      http://www.apache.org/licenses/LICENSE-2.0
#
# Unless required by applicable law or agreed to in writing, software
# distributed under the License is distributed on an "AS IS" BASIS,
# WITHOUT WARRANTIES OR CONDITIONS OF ANY KIND, either express or implied.
# See the License for the specific language governing permissions and
# limitations under the License.

"""The file of test owners."""

import enum


class Team(enum.Enum):
  SOLUTIONS_TEAM = "solutions_team"
  PYTORCH_XLA = "pytorch_xla"
  MULTIPOD = "multipod"
  MLCOMPASS = "mlcompass"
<<<<<<< HEAD
  IMAGEGEN_DEVX = "imagegen_devx"
=======
  INFERENCE = "inference"
>>>>>>> a6eca804


# XLML - JAX/FLAX
SHIVA_S = "Shiva S."

# XLML - PAX
GERSON_K = "Gerson K."

# XLML - TensorFlow
ERIC_L = "Eric L."
CHANDRA_D = "Chandra D."
GAGIK_A = "Gagik A."

# PYTORCH
PEI_Z = "Pei Z."

# MaxText
TONY_C = "Tony C."
JON_B = "Jon B."
RAYMOND_Z = "Raymond Z."
MATT_D = "Matt D."
PRIYANKA_G = "Priyanka G."
NINA_C = "Nina C."
SURBHI_J = "Surbhi J."
ZHIYU_L = "Zhiyu L."
MOHIT_K = "Mohit K."
ANISHA_M = "Anisha M."

# MLCompass
ORTI_B = "Orti B."

<<<<<<< HEAD
# ImageGen DevX
RAN_R = "Ran R."
=======
# Inference
ANDY_Y = "Andy Y."
>>>>>>> a6eca804
<|MERGE_RESOLUTION|>--- conflicted
+++ resolved
@@ -22,11 +22,8 @@
   PYTORCH_XLA = "pytorch_xla"
   MULTIPOD = "multipod"
   MLCOMPASS = "mlcompass"
-<<<<<<< HEAD
   IMAGEGEN_DEVX = "imagegen_devx"
-=======
   INFERENCE = "inference"
->>>>>>> a6eca804
 
 
 # XLML - JAX/FLAX
@@ -58,10 +55,8 @@
 # MLCompass
 ORTI_B = "Orti B."
 
-<<<<<<< HEAD
 # ImageGen DevX
 RAN_R = "Ran R."
-=======
+
 # Inference
-ANDY_Y = "Andy Y."
->>>>>>> a6eca804
+ANDY_Y = "Andy Y."