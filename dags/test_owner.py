# Copyright 2023 Google LLC
#
# Licensed under the Apache License, Version 2.0 (the "License");
# you may not use this file except in compliance with the License.
# You may obtain a copy of the License at
#
#      http://www.apache.org/licenses/LICENSE-2.0
#
# Unless required by applicable law or agreed to in writing, software
# distributed under the License is distributed on an "AS IS" BASIS,
# WITHOUT WARRANTIES OR CONDITIONS OF ANY KIND, either express or implied.
# See the License for the specific language governing permissions and
# limitations under the License.

"""The file of test owners."""

import enum


class Team(enum.Enum):
  SOLUTIONS_TEAM = "solutions_team"
  PYTORCH_XLA = "pytorch_xla"
  MULTIPOD = "multipod"
  MLCOMPASS = "mlcompass"
  IMAGEGEN_DEVX = "imagegen_devx"
  INFERENCE = "inference"


# XLML - JAX/FLAX
SHIVA_S = "Shiva S."

# XLML - TensorFlow
ERIC_L = "Eric L."
CHANDRA_D = "Chandra D."
GAGIK_A = "Gagik A."

# PYTORCH
PEI_Z = "Pei Z."

# MaxText
TONY_C = "Tony C."
JON_B = "Jon B."
RAYMOND_Z = "Raymond Z."
MATT_D = "Matt D."
PRIYANKA_G = "Priyanka G."
NINA_C = "Nina C."
SURBHI_J = "Surbhi J."
ZHIYU_L = "Zhiyu L."
MOHIT_K = "Mohit K."
ANISHA_M = "Anisha M."

# MLCompass
ORTI_B = "Orti B."

# ImageGen DevX
RAN_R = "Ran R."
PARAM_B = "Param B."

# Inference
ANDY_Y = "Andy Y."
<<<<<<< HEAD
=======
XIANG_S = "Xiang S."
>>>>>>> 74b6f1e8
MORGAN_D = "Morgan D."
YIJIA_J = "Yijia J."<|MERGE_RESOLUTION|>--- conflicted
+++ resolved
@@ -58,9 +58,6 @@
 
 # Inference
 ANDY_Y = "Andy Y."
-<<<<<<< HEAD
-=======
 XIANG_S = "Xiang S."
->>>>>>> 74b6f1e8
 MORGAN_D = "Morgan D."
 YIJIA_J = "Yijia J."