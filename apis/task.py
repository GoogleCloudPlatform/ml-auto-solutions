--- conflicted
+++ resolved
@@ -22,12 +22,7 @@
 from airflow.models.taskmixin import DAGNode
 from airflow.utils.task_group import TaskGroup
 from apis import gcp_config, metric_config, test_config
-<<<<<<< HEAD
 from implementations.utils import gpu, metric, ssh, tpu
-=======
-from implementations.utils import metric
-from implementations.utils import ssh, tpu, xpk
->>>>>>> 2420833f
 
 
 class BaseTask(abc.ABC):
@@ -47,18 +42,6 @@
 class TpuQueuedResourceTask(BaseTask):
   """This is a class to set up tasks for TPU provisioned by Queued Resource.
 
-<<<<<<< HEAD
-    Attributes:
-      task_test_config: Test configs to run on this TPU.
-      task_gcp_config: Runtime TPU creation parameters.
-      task_metric_config: Metric configs to process metrics.
-
-  custom_tpu_name: A custom TPU name. By default the name is
-        test name + accelerator name.
-      suffix_tpu_name: The flag to define if add auto-generated suffix.
-      all_workers: The flag to define if run commands on all workers or worker 0
-        only.
-=======
   Attributes:
     task_test_config: Test configs to run on this TPU.
     task_gcp_config: Runtime TPU creation parameters.
@@ -68,7 +51,6 @@
     suffix_tpu_name: The flag to define if add auto-generated suffix.
     all_workers: The flag to define if run commands on all workers or worker 0
       only.
->>>>>>> 2420833f
   """
 
   # TODO(wcromar): make these attributes less verbose
